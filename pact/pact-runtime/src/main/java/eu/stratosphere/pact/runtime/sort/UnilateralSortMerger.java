/***********************************************************************************************************************
 *
 * Copyright (C) 2010 by the Stratosphere project (http://stratosphere.eu)
 *
 * Licensed under the Apache License, Version 2.0 (the "License"); you may not use this file except in compliance with
 * the License. You may obtain a copy of the License at
 *
 *     http://www.apache.org/licenses/LICENSE-2.0
 *
 * Unless required by applicable law or agreed to in writing, software distributed under the License is distributed on
 * an "AS IS" BASIS, WITHOUT WARRANTIES OR CONDITIONS OF ANY KIND, either express or implied. See the License for the
 * specific language governing permissions and limitations under the License.
 *
 **********************************************************************************************************************/

package eu.stratosphere.pact.runtime.sort;

import java.io.EOFException;
import java.io.File;
import java.io.IOException;
import java.util.ArrayList;
import java.util.Comparator;
import java.util.List;
import java.util.concurrent.BlockingQueue;
import java.util.concurrent.LinkedBlockingQueue;

import org.apache.commons.logging.Log;
import org.apache.commons.logging.LogFactory;

import eu.stratosphere.nephele.services.iomanager.BlockChannelAccess;
import eu.stratosphere.nephele.services.iomanager.BlockChannelReader;
import eu.stratosphere.nephele.services.iomanager.BlockChannelWriter;
import eu.stratosphere.nephele.services.iomanager.Channel;
import eu.stratosphere.nephele.services.iomanager.IOManager;
import eu.stratosphere.nephele.services.memorymanager.MemoryAllocationException;
import eu.stratosphere.nephele.services.memorymanager.MemoryManager;
import eu.stratosphere.nephele.services.memorymanager.MemorySegment;
import eu.stratosphere.nephele.template.AbstractInvokable;
<<<<<<< HEAD
import eu.stratosphere.nephele.template.AbstractTask;
=======
import eu.stratosphere.pact.common.stubs.Collector;
>>>>>>> 302fb446
import eu.stratosphere.pact.common.type.Key;
import eu.stratosphere.pact.common.type.PactRecord;
import eu.stratosphere.pact.common.util.MutableObjectIterator;
import eu.stratosphere.pact.runtime.io.ChannelReaderInputView;
import eu.stratosphere.pact.runtime.io.ChannelWriterOutputView;
import eu.stratosphere.pact.runtime.plugable.PactRecordAccessors;
import eu.stratosphere.pact.runtime.util.EmptyMutableObjectIterator;
import eu.stratosphere.pact.runtime.util.MathUtils;

/**
 * The {@link UnilateralSortMerger} is a full fledged sorter. It implements a multi-way merge sort. Internally, 
 * the logic is factored into three threads (read, sort, spill) which communicate through a set of blocking queues,
 * forming a closed loop.  Memory is allocated using the {@link MemoryManager} interface. Thus the component will
 * not exceed the provided memory limits.
 * 
 * @author Stephan Ewen
 * @author Erik Nijkamp
 */
public class UnilateralSortMerger implements SortMerger
{	
	// ------------------------------------------------------------------------
	//                              Constants
	// ------------------------------------------------------------------------

	/**
	 * Logging.
	 */
	private static final Log LOG = LogFactory.getLog(UnilateralSortMerger.class);
	
	/**
	 * The minimal size of an IO buffer. Currently set to 32 KiBytes
	 */
	protected static final int MIN_IO_BUFFER_SIZE = 32 * 1024;

	/**
	 * The maximal size of an IO buffer. Currently set to 512 KiBytes
	 */
	protected static final int MAX_IO_BUFFER_SIZE = 512 * 1024;
	
	/**
	 * The number of buffers to use by the writers.
	 */
	protected static final int NUM_WRITE_BUFFERS = 2;
	
	/**
	 * The size of a memory segment used for sorting.
	 */
	protected static final int SORT_MEM_SEGMENT_SIZE = 64 * 1024;
	
	/**
	 * The minimum number of segments that are required for the sort to operate.
	 */
	protected static final int MIN_NUM_SORT_MEM_SEGMENTS = 32;
	
	/**
	 * The minimal size of a sort buffer, currently 2 MiBytes.
	 */
	protected static final int MIN_SORT_MEM = SORT_MEM_SEGMENT_SIZE * MIN_NUM_SORT_MEM_SEGMENTS;
	
	/**
	 * The minimal amount of memory required for writing.
	 */
	protected static final int MIN_WRITE_MEM = NUM_WRITE_BUFFERS * MIN_IO_BUFFER_SIZE;

	// ------------------------------------------------------------------------
	//                               Fields
	// ------------------------------------------------------------------------

	/**
	 * This list contains all segments of allocated memory. They will be freed the latest in the
	 * shutdown method. If some segments have been freed before, they will not be freed again.
	 */
	private final List<List<MemorySegment>> memoryToReleaseAtShutdown;
	
	/**
	 * A list of currently open channels, which need to be closed and removed when the sorter is closed.
	 */
	private final List<BlockChannelAccess<?, ?>> openChannels;
	
	/**
	 * A list of lists containing channel readers and writers that will be closed at shutdown.
	 */
	private final List<Channel.ID> channelsToDeleteAtShutdown;
	
	/**
	 * The segments for the sort buffers.
	 */
	protected final List<NormalizedKeySorter<?>> sortBuffers;

	/**
	 * The memory manager through which memory is allocated and released.
	 */
	protected final MemoryManager memoryManager;

	/**
	 * The I/O manager through which file reads and writes are performed.
	 */
	protected final IOManager ioManager;

	/**
	 * The comparator through which an order over the keys is established.
	 */
	protected final Comparator<Key>[] keyComparators;
	
	/**
	 * The positions of the keys in the records.
	 */
	protected final int[] keyPositions;
	
	/**
	 * The classes of the key types.
	 */
	protected final Class<? extends Key>[] keyClasses;
	
	/**
	 * The parent task that owns this sorter.
	 */
	protected final AbstractInvokable parent;
	
	/**
	 * The monitor which guards the iterator field.
	 */
	protected final Object iteratorLock = new Object();
	
	/**
	 * The iterator to be returned by the sort-merger. This variable is zero, while receiving and merging is still in
	 * progress and it will be set once we have &lt; merge factor sorted sub-streams that will then be streamed sorted.
	 */
	protected volatile MutableObjectIterator<PactRecord> iterator;
	
	/**
	 * The exception that is set, if the iterator cannot be created.
	 */
	protected volatile IOException iteratorException;

	/**
	 * The maximum number of file handles
	 */
	protected final int maxNumFileHandles;
	
	/**
	 * The size of the buffers used for I/O.
	 */
	protected final int ioBufferSize;
	
	/**
	 * Flag indicating that the sorter was closed.
	 */
	protected volatile boolean closed;
	
	// ------------------------------------------------------------------------
	//                                  Threads
	// ------------------------------------------------------------------------

	/**
	 * The thread that reads the input channels into buffers and passes them on to the merger.
	 */
	private final ThreadBase readThread;

	/**
	 * The thread that merges the buffer handed from the reading thread.
	 */
	private final ThreadBase sortThread;

	/**
	 * The thread that handles spilling to secondary storage.
	 */
	private final ThreadBase spillThread;

	// ------------------------------------------------------------------------
	//                         Constructor & Shutdown
	// ------------------------------------------------------------------------

	/**
	 * Creates a new sorter that reads the data from a given reader and provides an iterator returning that
	 * data in a sorted manner. The memory is divided among sort buffers, write buffers and read buffers
	 * automatically.
	 * 
	 * @param memoryManager The memory manager from which to allocate the memory.
	 * @param ioManager The I/O manager, which is used to write temporary files to disk.
	 * @param totalMemory The total amount of memory dedicated to sorting and merging.
	 * @param keyComparators The comparator used to define the order among the keys.
	 * @param keyPositions The logical positions of the keys in the records.
	 * @param keyClasses The types of the keys.
	 * @param input The input that is sorted by this sorter.
	 * @param parentTask The parent task, which owns all resources used by this sorter.
	 * @param startSpillingFraction The faction of the buffers that have to be filled before the spilling thread
	 *                              actually begins spilling data to disk.
	 * 
	 * @throws IOException Thrown, if an error occurs initializing the resources for external sorting.
	 * @throws MemoryAllocationException Thrown, if not enough memory can be obtained from the memory manager to
	 *                                   perform the sort.
	 */
	public UnilateralSortMerger(MemoryManager memoryManager, IOManager ioManager,
			long totalMemory, int maxNumFileHandles,
			Comparator<Key>[] keyComparators, int[] keyPositions, Class<? extends Key>[] keyClasses,
<<<<<<< HEAD
			MutableObjectIterator<PactRecord> input, AbstractTask parentTask, float startSpillingFraction)
=======
			MutableObjectIterator<PactRecord> input, AbstractInvokable parentTask, float startSpillingFraction)
>>>>>>> 302fb446
	throws IOException, MemoryAllocationException
	{
		this(memoryManager, ioManager, totalMemory, -1, -1, maxNumFileHandles, keyComparators, keyPositions, keyClasses, 
			input, parentTask, startSpillingFraction);
	}
	
	/**
	 * Creates a new sorter that reads the data from a given reader and provides an iterator returning that
	 * data in a sorted manner. The memory is divided among sort buffers, write buffers and read buffers
	 * automatically.
	 * <p>
	 * WARNING: The given comparator is used simultaneously in multiple threads (the sorting thread and the merging
	 * thread). Make sure that the given comparator is stateless and does not make use of member variables.
	 * 
	 * @param memoryManager The memory manager from which to allocate the memory.
	 * @param ioManager The I/O manager, which is used to write temporary files to disk.
	 * @param totalMemory The total amount of memory dedicated to sorting, merging and I/O.
	 * @param maxWriteMem The maximal amount of memory to be dedicated to writing sorted runs. Will be subtracted from the total
	 *                 amount of memory (<code>totalMemory</code>).
	 * @param numSortBuffers The number of distinct buffers to use creation of the initial runs.
	 * @param maxNumFileHandles The maximum number of files to be merged at once.
	 * @param keyComparators The comparator used to define the order among the keys.
	 * @param keyPositions The logical positions of the keys in the records.
	 * @param keyClasses The types of the keys.
	 * @param input The input that is sorted by this sorter.
	 * @param parentTask The parent task, which owns all resources used by this sorter.
	 * @param startSpillingFraction The faction of the buffers that have to be filled before the spilling thread
	 *                              actually begins spilling data to disk.
	 * 
	 * @throws IOException Thrown, if an error occurs initializing the resources for external sorting.
	 * @throws MemoryAllocationException Thrown, if not enough memory can be obtained from the memory manager to
	 *                                   perform the sort.
	 */
	public UnilateralSortMerger(MemoryManager memoryManager, IOManager ioManager,
			long totalMemory, long maxWriteMem, int numSortBuffers, int maxNumFileHandles,
			Comparator<Key>[] keyComparators, int[] keyPositions, Class<? extends Key>[] keyClasses,
<<<<<<< HEAD
			MutableObjectIterator<PactRecord> input, AbstractTask parentTask, float startSpillingFraction)
=======
			MutableObjectIterator<PactRecord> input, AbstractInvokable parentTask, float startSpillingFraction)
>>>>>>> 302fb446
	throws IOException, MemoryAllocationException
	{
		// sanity checks
		if (memoryManager == null | ioManager == null | keyComparators == null | keyPositions == null | keyClasses == null) {
			throw new NullPointerException();
		}
		if (parentTask == null) {
			throw new NullPointerException("Parent Task must not be null.");
		}
		if (maxNumFileHandles < 2) {
			throw new IllegalArgumentException("Merger cannot work with less than two file handles.");
		}
		if (keyComparators.length < 1) {
			throw new IllegalArgumentException("There must be at least one sort column and hence one comparator.");
		}
		if (keyComparators.length != keyPositions.length || keyPositions.length != keyClasses.length) {
			throw new IllegalArgumentException("The number of comparators, key columns and key types must match.");
		}
		
		if (totalMemory < MIN_SORT_MEM + MIN_WRITE_MEM) {
			throw new IllegalArgumentException("Too little memory provided to Sort-Merger to perform task.");
		}
		
		this.maxNumFileHandles = maxNumFileHandles;
		this.memoryManager = memoryManager;
		this.ioManager = ioManager;
		this.keyComparators = keyComparators;
		this.keyPositions = keyPositions;
		this.keyClasses = keyClasses;
		this.parent = parentTask;
		
		this.memoryToReleaseAtShutdown = new ArrayList<List<MemorySegment>>();
		this.channelsToDeleteAtShutdown = new ArrayList<Channel.ID>();
		this.openChannels = new ArrayList<BlockChannelAccess<?,?>>();
		
		// determine the size of the I/O buffers. the size must be chosen such that we can accommodate
		// the desired number of merges, plus the writing, from the total memory
		if (maxWriteMem != 0)
		{
			if (maxWriteMem != -1 && maxWriteMem < MIN_WRITE_MEM) {
				throw new IllegalArgumentException("The specified maximum write memory is to low. " +
					"Required are at least " + MIN_WRITE_MEM + " bytes.");
			}
			
			// determine how the reading side limits the buffer size, because we buffers for the readers
			// during the merging phase 
			final int minBuffers = NUM_WRITE_BUFFERS + maxNumFileHandles;
			final int desiredBuffers = NUM_WRITE_BUFFERS + 2 * maxNumFileHandles;
			
			int bufferSize = (int) (totalMemory / desiredBuffers);
			if (bufferSize < MIN_IO_BUFFER_SIZE) {
				bufferSize = MIN_IO_BUFFER_SIZE;
				if (totalMemory / minBuffers < MIN_IO_BUFFER_SIZE) {
					maxNumFileHandles = (int) (totalMemory / MIN_IO_BUFFER_SIZE) - NUM_WRITE_BUFFERS;
					if (LOG.isWarnEnabled())
						LOG.warn("Reducing maximal merge fan-in to " + maxNumFileHandles + " due to memory limitations.");
				}
			}
			else {
				bufferSize = Math.min(MAX_IO_BUFFER_SIZE, MathUtils.roundDownToPowerOf2(bufferSize));
			}
			
			if (maxWriteMem < 0) {
				maxWriteMem = Math.max(totalMemory / 64, MIN_WRITE_MEM);
			}
			this.ioBufferSize = Math.min(bufferSize, MathUtils.roundDownToPowerOf2((int) (maxWriteMem / NUM_WRITE_BUFFERS)));
			maxWriteMem = NUM_WRITE_BUFFERS * this.ioBufferSize;
		}
		else {
			// no I/O happening
			this.ioBufferSize = -1;
		}
		
		final long sortMem = totalMemory - maxWriteMem;
		final long numSortMemSegments = sortMem / SORT_MEM_SEGMENT_SIZE;
		
		// decide how many sort buffers to use
		if (numSortBuffers < 1) {
			if (sortMem > 96 * 1024 * 1024) {
				numSortBuffers = 3;
			}
			else if (numSortMemSegments >= 2 * MIN_NUM_SORT_MEM_SEGMENTS) {
				numSortBuffers = 2;
			}
			else {
				numSortBuffers = 1;
			}
		}
		final int numSegmentsPerSortBuffer = numSortMemSegments / numSortBuffers > Integer.MAX_VALUE ? 
						Integer.MAX_VALUE : (int) (numSortMemSegments / numSortBuffers);
		
		if (LOG.isDebugEnabled()) {
			LOG.debug("Instantiating unilateral sort-merger with " + maxWriteMem + " bytes of write cache and " + sortMem + 
				" bytes of sorting/merging memory. Dividing sort memory over " + numSortBuffers + 
				" buffers (" + numSegmentsPerSortBuffer + " pages with " + SORT_MEM_SEGMENT_SIZE + 
				" bytes) , merging maximally " + maxNumFileHandles + " streams at once.");
		}
		
		// circular queues pass buffers between the threads
		final CircularQueues circularQueues = new CircularQueues();
		
		this.sortBuffers = new ArrayList<NormalizedKeySorter<?>>(numSortBuffers);
		final PactRecordAccessors accessors = new PactRecordAccessors(keyPositions, keyClasses);
		
		// allocate the sort buffers and fill empty queue with them
		for (int i = 0; i < numSortBuffers; i++)
		{
			final List<MemorySegment> sortSegments = memoryManager.allocateStrict(parentTask, numSegmentsPerSortBuffer, SORT_MEM_SEGMENT_SIZE);
			final NormalizedKeySorter<PactRecord> buffer = new NormalizedKeySorter<PactRecord>(accessors, sortSegments);
			this.sortBuffers.add(buffer);

			// add to empty queue
			CircularElement element = new CircularElement(i, buffer);
			circularQueues.empty.add(element);
		}

		// exception handling
		ExceptionHandler<IOException> exceptionHandler = new ExceptionHandler<IOException>() {
			public void handleException(IOException exception) {
				// forward exception
				if (!closed) {
					setResultIteratorException(exception);
					close();
				}
			}
		};

		// start the thread that reads the input channels
		this.readThread = getReadingThread(exceptionHandler, input, circularQueues, parentTask,
			((long) (startSpillingFraction * sortMem)));

		// start the thread that sorts the buffers
		this.sortThread = getSortingThread(exceptionHandler, circularQueues, parentTask);

		// start the thread that handles spilling to secondary storage
		this.spillThread = getSpillingThread(exceptionHandler, circularQueues, memoryManager, ioManager,
			sortMem, parentTask);
		
		startThreads();
	}
	
	/**
	 * Starts all the threads that are used by this sort-merger.
	 */
	protected void startThreads()
	{
		// start threads
		this.readThread.start();
		this.sortThread.start();
		this.spillThread.start();
	}

	/**
	 * Shuts down all the threads initiated by this sort/merger. Also releases all previously allocated
	 * memory, if it has not yet been released by the threads, and closes and deletes all channels (removing
	 * the temporary files).
	 * <p>
	 * The threads are set to exit directly, but depending on their operation, it may take a while to actually happen.
	 * The sorting thread will for example not finish before the current batch is sorted. This method attempts to wait
	 * for the working thread to exit. If it is however interrupted, the method exits immediately and is not guaranteed
	 * how long the threads continue to exist and occupy resources afterwards.
	 *
	 * @see java.io.Closeable#close()
	 */
	@Override
	public void close()
	{
		// check if the sorter has been closed before
		synchronized(this) {
			if (this.closed) {
				return;
			}
			
			// mark as closed
			this.closed = true;
		}
		
		// from here on, the code is in a try block, because even through errors might be thrown in this block,
		// we need to make sure that all the memory is released.
		try {
			// if the result iterator has not been obtained yet, set the exception
			synchronized (this.iteratorLock) {
				if (this.iterator == null && this.iteratorException == null) {
					this.iteratorException = new IOException("The sort-merger has been closed.");
					this.iteratorLock.notifyAll();
				}
			}
			
			// stop all the threads
			if (this.readThread != null) {
				try {
					this.readThread.shutdown();
				} catch (Throwable t) {
					LOG.error("Error shutting down reader thread: " + t.getMessage(), t);
				}
			}
			if (this.sortThread != null) {
				try {
					this.sortThread.shutdown();
				} catch (Throwable t) {
					LOG.error("Error shutting down sorter thread: " + t.getMessage(), t);
				}
			}
			if (this.spillThread != null) {
				try {
					this.spillThread.shutdown();
				} catch (Throwable t) {
					LOG.error("Error shutting down spilling thread: " + t.getMessage(), t);
				}
			}

			try {
				if (this.readThread != null) {
					this.readThread.join();
				}
				
				if (this.sortThread != null) {
					this.sortThread.join();
				}
				
				if (this.spillThread != null) {
					this.spillThread.join();
				}
			}
			catch (InterruptedException iex) {
				LOG.debug("Closing of sort/merger was interrupted. " +
						"The reading/sorting/spilling threads may still be working.", iex);
			}
		}
		finally {
			// we encapsulate each phase in a try-catch block to ensure that the succeeding phases happen anyways
			
			// PHASE 1: RELEASE ALL MEMORY. This should cause exceptions on all channels, because their memory segments are freed
			try {
				while (!this.memoryToReleaseAtShutdown.isEmpty()) {
					try {
						List<MemorySegment> segments =  this.memoryToReleaseAtShutdown.remove(this.memoryToReleaseAtShutdown.size() - 1);
						this.memoryManager.release(segments);
					}
					catch (Throwable t) {}
<<<<<<< HEAD
				}
				this.memoryToReleaseAtShutdown.clear();
			}
			catch (Throwable t) {}
			
			// PHASE 2: RELEASE ALL SORT BUFFERS. This should cause exceptions while sorting, because the segments are freed
			try {
				// release all sort buffers
				for (NormalizedKeySorter<?> sorter : this.sortBuffers) {
					this.memoryManager.release(sorter.dispose());
				}
				this.sortBuffers.clear();
			}
			catch (Throwable t) {}
			
			// PHASE 3: CLOSE ALL CURRENTLY OPEN CHANNELS
			while (!this.openChannels.isEmpty()) {
				try {
					BlockChannelAccess<?, ?> channel = this.openChannels.remove(this.openChannels.size() - 1);
					if (!channel.isClosed())
						channel.close();
					channel.deleteChannel();
				}
				catch (Throwable t) {}
=======
				}
				this.memoryToReleaseAtShutdown.clear();
>>>>>>> 302fb446
			}
			catch (Throwable t) {}
			
<<<<<<< HEAD
=======
			// PHASE 2: RELEASE ALL SORT BUFFERS. This should cause exceptions while sorting, because the segments are freed
			try {
				// release all sort buffers
				for (NormalizedKeySorter<?> sorter : this.sortBuffers) {
					this.memoryManager.release(sorter.dispose());
				}
				this.sortBuffers.clear();
			}
			catch (Throwable t) {}
			
			// PHASE 3: CLOSE ALL CURRENTLY OPEN CHANNELS
			while (!this.openChannels.isEmpty()) {
				try {
					BlockChannelAccess<?, ?> channel = this.openChannels.remove(this.openChannels.size() - 1);
					if (!channel.isClosed())
						channel.close();
					channel.deleteChannel();
				}
				catch (Throwable t) {}
			}
			
>>>>>>> 302fb446
			///PHASE 4: DELETE ALL NON-OPEN CHANNELS
			for (Channel.ID channel : this.channelsToDeleteAtShutdown) {
				try {
					final File f = new File(channel.getPath());
					if (f.exists()) {
						f.delete();
					}
				}
				catch (Throwable t) {}
			}
		}
	}
	
	// ------------------------------------------------------------------------
	//              Cleanup of Temp Files and Allocated Memory
	// ------------------------------------------------------------------------

	/**
	 * Adds a given collection of memory segments to the list of segments that are to be released at shutdown.
	 * 
	 * @param s The collection of memory segments.
	 */
	protected void registerSegmentsToBeFreedAtShutdown(List<MemorySegment> s) {
		this.memoryToReleaseAtShutdown.add(s);
	}

	/**
	 * Removes a given collection of memory segments from the list of segments that are to be released at shutdown.
	 * 
	 * @param s The collection of memory segments.
	 */
	protected void unregisterSegmentsToBeFreedAtShutdown(List<MemorySegment> s) {
		this.memoryToReleaseAtShutdown.remove(s);
	}
	
	/**
	 * Adds a channel to the list of channels that are to be removed at shutdown.
<<<<<<< HEAD
	 * 
	 * @param s The channel id.
	 */
	protected void registerChannelToBeRemovedAtShudown(Channel.ID channel) {
		this.channelsToDeleteAtShutdown.add(channel);
	}

	/**
	 * Removes a channel from the list of channels that are to be removed at shutdown.
	 * 
	 * @param s The channel id.
	 */
	protected void unregisterChannelToBeRemovedAtShudown(Channel.ID channel) {
		this.channelsToDeleteAtShutdown.remove(channel);
	}
	
	/**
	 * Adds a channel reader/writer to the list of channels that are to be removed at shutdown.
	 * 
	 * @param s The channel reader/writer.
	 */
	protected void registerOpenChannelToBeRemovedAtShudown(BlockChannelAccess<?, ?> channel) {
		this.openChannels.add(channel);
	}

	/**
	 * Removes a channel reader/writer from the list of channels that are to be removed at shutdown.
	 * 
	 * @param s The channel reader/writer.
	 */
=======
	 * 
	 * @param s The channel id.
	 */
	protected void registerChannelToBeRemovedAtShudown(Channel.ID channel) {
		this.channelsToDeleteAtShutdown.add(channel);
	}

	/**
	 * Removes a channel from the list of channels that are to be removed at shutdown.
	 * 
	 * @param s The channel id.
	 */
	protected void unregisterChannelToBeRemovedAtShudown(Channel.ID channel) {
		this.channelsToDeleteAtShutdown.remove(channel);
	}
	
	/**
	 * Adds a channel reader/writer to the list of channels that are to be removed at shutdown.
	 * 
	 * @param s The channel reader/writer.
	 */
	protected void registerOpenChannelToBeRemovedAtShudown(BlockChannelAccess<?, ?> channel) {
		this.openChannels.add(channel);
	}

	/**
	 * Removes a channel reader/writer from the list of channels that are to be removed at shutdown.
	 * 
	 * @param s The channel reader/writer.
	 */
>>>>>>> 302fb446
	protected void unregisterOpenChannelToBeRemovedAtShudown(BlockChannelAccess<?, ?> channel) {
		this.openChannels.remove(channel);
	}

	// ------------------------------------------------------------------------
	//                           Factory Methods
	// ------------------------------------------------------------------------

	/**
	 * Creates the reading thread. The reading thread simply reads the data off the input and puts it
	 * into the buffer where it will be sorted.
	 * <p>
	 * The returned thread is not yet started.
	 * 
	 * @param exceptionHandler
	 *        The handler for exceptions in the thread.
	 * @param reader
	 *        The reader from which the thread reads.
	 * @param queues
	 *        The queues through which the thread communicates with the other threads.
	 * @param parentTask
	 *        The task at which the thread registers itself (for profiling purposes).
	 * @return The thread that reads data from a Nephele reader and puts it into a queue.
	 */
	protected ThreadBase getReadingThread(ExceptionHandler<IOException> exceptionHandler,
<<<<<<< HEAD
			MutableObjectIterator<PactRecord> reader, CircularQueues queues, AbstractTask parentTask,
=======
			MutableObjectIterator<PactRecord> reader, CircularQueues queues, AbstractInvokable parentTask,
>>>>>>> 302fb446
			long startSpillingBytes)
	{
		return new ReadingThread(exceptionHandler, reader, queues, parentTask, startSpillingBytes);
	}

	/**
	 * Creates the sorting thread. This thread takes the buffers from the sort queue, sorts them and
	 * puts them into the spill queue.
	 * <p>
	 * The returned thread is not yet started.
	 * 
	 * @param exceptionHandler
	 *        The handler for exceptions in the thread.
	 * @param queues
	 *        The queues through which the thread communicates with the other threads.
	 * @param parentTask
	 *        The task at which the thread registers itself (for profiling purposes).
	 * @return The sorting thread.
	 */
	protected ThreadBase getSortingThread(ExceptionHandler<IOException> exceptionHandler, CircularQueues queues,
			AbstractInvokable parentTask)
	{
		return new SortingThread(exceptionHandler, queues, parentTask);
	}

	/**
	 * Creates the spilling thread. This thread also merges the number of sorted streams until a sufficiently
	 * small number of streams is produced that can be merged on the fly while returning the results.
	 * 
	 * @param exceptionHandler The handler for exceptions in the thread.
	 * @param queues The queues through which the thread communicates with the other threads.
	 * @param memoryManager The memory manager from which the memory is allocated.
	 * @param ioManager The I/O manager that creates channel readers and writers.
	 * @param readMemSize The amount of memory to be dedicated to reading / pre-fetching buffers. This memory must
	 *                    only be allocated once the sort buffers have been freed.
	 * @param parentTask The task at which the thread registers itself (for profiling purposes).
	 * @return The thread that does the spilling and pre-merging.
	 */
	protected ThreadBase getSpillingThread(ExceptionHandler<IOException> exceptionHandler, CircularQueues queues,
			MemoryManager memoryManager, IOManager ioManager, long readMemSize,
			AbstractInvokable parentTask)
	{
		return new SpillingThread(exceptionHandler, queues, memoryManager, ioManager, readMemSize, parentTask);
	}

	// ------------------------------------------------------------------------
	//                           Result Iterator
	// ------------------------------------------------------------------------

	/*
	 * (non-Javadoc)
	 * @see eu.stratosphere.pact.runtime.sort.SortMerger#getIterator()
	 */
	@Override
	public MutableObjectIterator<PactRecord> getIterator() throws InterruptedException
	{
		synchronized (this.iteratorLock) {
			// wait while both the iterator and the exception are not set
			while (this.iterator == null && this.iteratorException == null) {
				this.iteratorLock.wait();
			}
			
			if (this.iteratorException != null) {
				throw new RuntimeException("Error obtaining the sorted input: " + this.iteratorException.getMessage(),
					this.iteratorException);
			}
			else {
				return this.iterator;
			}
		}
	}
	
	/**
	 * Sets the result iterator. By setting the result iterator, all threads that are waiting for the result
	 * iterator are notified and will obtain it.
	 * 
	 * @param iterator The result iterator to set.
	 */
	protected final void setResultIterator(MutableObjectIterator<PactRecord> iterator)
	{
		synchronized (this.iteratorLock) {
			// set the result iterator only, if no exception has occurred
			if (this.iteratorException == null) {
				this.iterator = iterator;
				this.iteratorLock.notifyAll();
			}
		}
	}
	
	/**
	 * Reports an exception to all threads that are waiting for the result iterator.
	 * 
	 * @param ioex The exception to be reported to the threads that wait for the result iterator.
	 */
	protected final void setResultIteratorException(IOException ioex)
	{
		synchronized (this.iteratorLock) {
			if (this.iteratorException == null) {
				this.iteratorException = ioex;
				this.iteratorLock.notifyAll();
			}
		}
	}

	// ------------------------------------------------------------------------
	//                             Result Merging
	// ------------------------------------------------------------------------
	
	/**
	 * Returns an iterator that iterates over the merged result from all given channels.
	 * 
	 * @param channelIDs The channels that are to be merged and returned.
	 * @param inputSegments The buffers to be used for reading. The list contains for each channel one
	 *                      list of input segments. The size of the <code>inputSegments</code> list must be equal to
	 *                      that of the <code>channelIDs</code> list.
	 * @return An iterator over the merged records of the input channels.
	 * @throws IOException Thrown, if the readers encounter an I/O problem.
	 */
	protected final MergeIterator getMergingIterator(final List<Channel.ID> channelIDs,
		final List<List<MemorySegment>> inputSegments, List<BlockChannelAccess<?, ?>> readerList)
	throws IOException
	{
		// create one iterator per channel id
		if (LOG.isDebugEnabled())
			LOG.debug("Performing merge of " + channelIDs.size() + " sorted streams.");
		
		final List<ChannelReaderInputView> inViews = new ArrayList<ChannelReaderInputView>(channelIDs.size());
		for (int i = 0; i < channelIDs.size(); i++) {
			final Channel.ID id = channelIDs.get(i);
			final List<MemorySegment> segsForChannel = inputSegments.get(i);
			
			// wrap channel reader as iterator
			final BlockChannelReader reader = this.ioManager.createBlockChannelReader(id);
			readerList.add(reader);
			registerOpenChannelToBeRemovedAtShudown(reader);
			unregisterChannelToBeRemovedAtShudown(id);
			
			final ChannelReaderInputView inView = new ChannelReaderInputView(reader, segsForChannel, false);
			inViews.add(inView);
		}
		
		
		final List<MutableObjectIterator<PactRecord>> iterators = new ArrayList<MutableObjectIterator<PactRecord>>(channelIDs.size());
		for (int i = 0; i < inViews.size(); i++) {
			final ChannelReaderInputView inView = inViews.get(i);
			inView.waitForFirstBlock();
			iterators.add(new ChannelReaderIterator(inView));
		}

		return new MergeIterator(iterators, this.keyComparators, this.keyPositions, this.keyClasses);
	}

	/**
	 * Merges the given sorted runs to a smaller number of sorted runs. 
	 * 
	 * @param channelIDs The IDs of the sorted runs that need to be merged.
	 * @param writeBuffers The buffers to be used by the writers.
	 * @param writeBufferSize The size of the write buffers.
	 * @param  readMemorySize The amount of memory dedicated to the readers.
	 * @return A list of the IDs of the merged channels.
	 * @throws IOException Thrown, if the readers or writers encountered an I/O problem.
	 * @throws MemoryAllocationException Thrown, if the specified memory is insufficient to merge the channels
	 *                                   or if the memory manager could not provide the requested memory.
	 */
	protected final List<Channel.ID> mergeChannelList(final List<Channel.ID> channelIDs, 
				final List<MemorySegment> writeBuffers,	final long readMemorySize)
	throws IOException, MemoryAllocationException
	{
		final double numMerges = Math.ceil(channelIDs.size() / ((double) this.maxNumFileHandles));
		final int channelsToMergePerStep = (int) Math.ceil(channelIDs.size() / numMerges);
		
		// allocate the memory for the merging step
		final List<List<MemorySegment>> readBuffers = new ArrayList<List<MemorySegment>>(channelsToMergePerStep);
		final List<MemorySegment> allBuffers = getSegmentsForReaders(readBuffers, readMemorySize, channelsToMergePerStep);
		registerSegmentsToBeFreedAtShutdown(allBuffers);
		
		// the list containing the IDs of the merged channels
		final ArrayList<Channel.ID> mergedChannelIDs = new ArrayList<Channel.ID>((int) (numMerges + 1));
		
		final ArrayList<Channel.ID> channelsToMergeThisStep = new ArrayList<Channel.ID>(channelsToMergePerStep);
		int channelNum = 0;
		while (channelNum < channelIDs.size())
		{
			channelsToMergeThisStep.clear();

			for (int i = 0; i < channelsToMergePerStep && channelNum < channelIDs.size(); i++, channelNum++) {
				channelsToMergeThisStep.add(channelIDs.get(channelNum));
			}
			
			// merge only, if there is more than one channel
			if (channelsToMergeThisStep.size() < 2)  {
				mergedChannelIDs.addAll(channelsToMergeThisStep);
			}
			else {
				mergedChannelIDs.add(mergeChannels(channelsToMergeThisStep, readBuffers, writeBuffers));
			}
		}
		
		// free the memory that was allocated for the readers
		this.memoryManager.release(allBuffers);
		unregisterSegmentsToBeFreedAtShutdown(allBuffers);
		
		return mergedChannelIDs;
	}

	/**
	 * Merges the sorted runs described by the given Channel IDs into a single sorted run. The merging process
	 * uses the given read and write buffers.
	 * 
	 * @param channelIDs The IDs of the runs' channels.
	 * @param readBuffers The buffers for the readers that read the sorted runs.
	 * @param writeBuffers The buffers for the writer that writes the merged channel.
	 * @return The ID of the channel that describes the merged run.
	 */
	protected Channel.ID mergeChannels(List<Channel.ID> channelIDs, List<List<MemorySegment>> readBuffers,
			List<MemorySegment> writeBuffers)
	throws IOException
	{
		// the list with the readers, to be closed at shutdown
		List<BlockChannelAccess<?, ?>> channelAccesses = new ArrayList<BlockChannelAccess<?, ?>>(channelIDs.size());

		// the list with the target iterators
		final MergeIterator mergeIterator = getMergingIterator(channelIDs, readBuffers, channelAccesses);

		// create a new channel writer
		final Channel.ID mergedChannelID = this.ioManager.createChannel();
		final BlockChannelWriter writer = this.ioManager.createBlockChannelWriter(mergedChannelID);
		registerOpenChannelToBeRemovedAtShudown(writer);
		final ChannelWriterOutputView output = new ChannelWriterOutputView(writer, writeBuffers, this.ioBufferSize);

		// read the merged stream and write the data back
		PactRecord rec = new PactRecord();
		while (mergeIterator.next(rec)) {
			rec.write(output);
		}
		output.close();
<<<<<<< HEAD
		
		// register merged result to be removed at shutdown
		unregisterOpenChannelToBeRemovedAtShudown(writer);
		registerChannelToBeRemovedAtShudown(mergedChannelID);
		
=======
		
		// register merged result to be removed at shutdown
		unregisterOpenChannelToBeRemovedAtShudown(writer);
		registerChannelToBeRemovedAtShudown(mergedChannelID);
		
>>>>>>> 302fb446
		// remove the merged channel readers from the clear-at-shutdown list
		for (int i = 0; i < channelAccesses.size(); i++) {
			BlockChannelAccess<?, ?> access = channelAccesses.get(i);
			if (!access.isClosed())
				access.close();
			access.deleteChannel();
			unregisterOpenChannelToBeRemovedAtShudown(access);
		}

		return mergedChannelID;
	}
	
	/**
	 * Fills the given list with collections of buffers for channels. The list will contain as many collections
	 * as the parameter <code>numReaders</code> specifies.
	 * 
	 * @param target The list into which the lists with buffers for the channels are put.
	 * @param totalReadMemory The total amount of memory to be divided among the channels.
	 * @param numChannels The number of channels for which to allocate buffers. Must not be zero.
	 * @return A list with all memory segments that were allocated.
	 * @throws MemoryAllocationException Thrown, if the specified memory is insufficient to merge the channels
	 *                                   or if the memory manager could not provide the requested memory.
	 */
	protected final List<MemorySegment> getSegmentsForReaders(List<List<MemorySegment>> target,
		long totalReadMemory, int numChannels)
	throws MemoryAllocationException
	{
		// determine the memory to use per channel and the number of buffers
		final int numBuffers = (int) (totalReadMemory / (numChannels * this.ioBufferSize));
		// allocate all buffers in one step, for efficiency
		final List<MemorySegment> memorySegments = this.memoryManager.allocateStrict(this.parent, numBuffers * numChannels, this.ioBufferSize);
		
		// get the buffers for all but the last channel
		for (int i = 0, buffer = 0; i < numChannels - 1; i++) {
			List<MemorySegment> segs = new ArrayList<MemorySegment>(numBuffers);
			target.add(segs);
			for (int k = 0; k < numBuffers; k++, buffer++) {
				segs.add(memorySegments.get(buffer));
			}
		}
		
		// the last channel gets the remaining buffers
		List<MemorySegment> segsForLast = new ArrayList<MemorySegment>(numBuffers);
		target.add(segsForLast);
		for (int i = (numChannels - 1) * numBuffers; i < memorySegments.size(); i++) {
			segsForLast.add(memorySegments.get(i));
		}
		return memorySegments;
	}

	// ------------------------------------------------------------------------
	// Inter-Thread Communication
	// ------------------------------------------------------------------------

	/**
	 * The element that is passed as marker for the end of data.
	 */
	protected static final CircularElement SENTINEL = new CircularElement();

	/**
	 * The element that is passed as marker for signal beginning of spilling.
	 */
	protected static final CircularElement SPILLING_MARKER = new CircularElement();
	
	/**
	 * Class representing buffers that circulate between the reading, sorting and spilling thread.
	 */
	protected static final class CircularElement
	{
		final int id;
		final NormalizedKeySorter<PactRecord> buffer;

		public CircularElement() {
			this.buffer = null;
			this.id = -1;
		}

		public CircularElement(int id, NormalizedKeySorter<PactRecord> buffer) {
			this.id = id;
			this.buffer = buffer;
		}
	}

	/**
	 * Collection of queues that are used for the communication between the threads.
	 */
	protected static final class CircularQueues
	{
		final BlockingQueue<CircularElement> empty;

		final BlockingQueue<CircularElement> sort;

		final BlockingQueue<CircularElement> spill;

		public CircularQueues() {
			this.empty = new LinkedBlockingQueue<CircularElement>();
			this.sort = new LinkedBlockingQueue<CircularElement>();
			this.spill = new LinkedBlockingQueue<CircularElement>();
		}
	}

	// ------------------------------------------------------------------------
	// Threads
	// ------------------------------------------------------------------------

	/**
	 * Base class for all working threads in this sort-merger. The specific threads for reading, sorting, spilling,
	 * merging, etc... extend this subclass.
	 * <p>
	 * The threads are designed to terminate themselves when the task they are set up to do is completed. Further more,
	 * they terminate immediately when the <code>shutdown()</code> method is called.
	 */
	protected static abstract class ThreadBase extends Thread implements Thread.UncaughtExceptionHandler
	{
		/**
		 * The queue of empty buffer that can be used for reading;
		 */
		protected final CircularQueues queues;

		/**
		 * The exception handler for any problems.
		 */
		private final ExceptionHandler<IOException> exceptionHandler;

		/**
		 * The parent task at whom the thread needs to register.
		 */
		private final AbstractInvokable parentTask;

		/**
		 * The flag marking this thread as alive.
		 */
		private volatile boolean alive;

		/**
		 * Creates a new thread.
		 * 
		 * @param exceptionHandler The exception handler to call for all exceptions.
		 * @param name The name of the thread.
		 * @param queues The queues used to pass buffers between the threads.
		 * @param parentTask The task that started this thread. If non-null, it is used to register this thread.
		 */
		protected ThreadBase(ExceptionHandler<IOException> exceptionHandler, String name, CircularQueues queues,
				AbstractInvokable parentTask)
		{
			// thread setup
			super(name);
			this.setDaemon(true);

			// exception handling
			this.exceptionHandler = exceptionHandler;
			this.setUncaughtExceptionHandler(this);

			this.queues = queues;
			this.parentTask = parentTask;
			this.alive = true;
		}

		/**
		 * Implements exception handling and delegates to go().
		 */
		public void run() {
			try {
				if (this.parentTask != null) {
					this.parentTask.userThreadStarted(this);
				}
				go();
			}
			catch (Throwable t) {
				internalHandleException(new IOException("Thread '" + getName() + "' terminated due to an exception: "
					+ t.getMessage(), t));
			}
			finally {
				if (this.parentTask != null) {
					this.parentTask.userThreadFinished(this);
				}
			}
		}

		/**
		 * Equivalent to the run() method.
		 * 
		 * @throws IOException Exceptions that prohibit correct completion of the work may be thrown by the thread.
		 */
		protected abstract void go() throws IOException;

		/**
		 * Checks whether this thread is still alive.
		 * 
		 * @return true, if the thread is alive, false otherwise.
		 */
		public boolean isRunning() {
			return this.alive;
		}

		/**
		 * Forces an immediate shutdown of the thread. Looses any state and all buffers that the thread is currently
		 * working on. This terminates cleanly for the JVM, but looses intermediate results.
		 */
		public void shutdown() {
			this.alive = false;
			this.interrupt();
		}

		/**
		 * Internally handles an exception and makes sure that this method returns without a problem.
		 * 
		 * @param ioex
		 *        The exception to handle.
		 */
		protected final void internalHandleException(IOException ioex) {
			if (!isRunning()) {
				// discard any exception that occurs when after the thread is killed.
				return;
			}
			if (this.exceptionHandler != null) {
				try {
					this.exceptionHandler.handleException(ioex);
				}
				catch (Throwable t) {}
			}
		}

		/* (non-Javadoc)
		 * @see java.lang.Thread.UncaughtExceptionHandler#uncaughtException(java.lang.Thread, java.lang.Throwable)
		 */
		@Override
		public void uncaughtException(Thread t, Throwable e) {
			internalHandleException(new IOException("Thread '" + t.getName()
				+ "' terminated due to an uncaught exception: " + e.getMessage(), e));
		}
	}

	/**
	 * The thread that consumes the input data and puts it into a buffer that will be sorted.
	 */
	protected static class ReadingThread extends ThreadBase
	{
		/**
		 * The input channels to read from.
		 */
		private final MutableObjectIterator<PactRecord> reader;
		
		/**
		 * The fraction of the buffers that must be full before the spilling starts.
		 */
		private final long startSpillingBytes;

		/**
		 * Creates a new reading thread.
		 * 
		 * @param exceptionHandler The exception handler to call for all exceptions.
		 * @param reader The reader to pull the data from.
		 * @param queues The queues used to pass buffers between the threads.
		 * @param parentTask The task that started this thread. If non-null, it is used to register this thread.
		 */
		public ReadingThread(ExceptionHandler<IOException> exceptionHandler,
				MutableObjectIterator<PactRecord> reader, CircularQueues queues,
<<<<<<< HEAD
				AbstractTask parentTask, long startSpillingBytes)
=======
				AbstractInvokable parentTask, long startSpillingBytes)
>>>>>>> 302fb446
		{
			super(exceptionHandler, "SortMerger Reading Thread", queues, parentTask);

			// members
			this.reader = reader;
			this.startSpillingBytes = startSpillingBytes;
		}

		/**
		 * The entry point for the thread. Gets a buffer for all threads and then loops as long as there is input
		 * available.
		 */
		public void go() throws IOException
		{	
			final MutableObjectIterator<PactRecord> reader = this.reader;
			
			final PactRecord current = new PactRecord();
			PactRecord leftoverRecord = null;
			
			CircularElement element = null;
			long bytesUntilSpilling = this.startSpillingBytes;
			boolean done = false;
			
			// check if we should directly spill
			if (bytesUntilSpilling < 1) {
				bytesUntilSpilling = 0;
				this.queues.sort.add(SPILLING_MARKER);
			}

			// now loop until all channels have no more input data
			while (!done && isRunning())
			{
				// grab the next buffer
				while (element == null) {
					try {
						element = this.queues.empty.take();
					}
					catch (InterruptedException iex) {
						if (isRunning()) {
							LOG.error("Reading thread was interrupted (without being shut down) while grabbing a buffer. " +
									"Retrying to grab buffer...");
						} else {
							return;
						}
					}
				}
				
				// get the new buffer and check it
				final NormalizedKeySorter<PactRecord> buffer = element.buffer;
				if (!buffer.isEmpty()) {
					throw new IOException("New buffer is not empty.");
				}
				
				if (LOG.isDebugEnabled()) {
					LOG.debug("Retrieved empty read buffer " + element.id + ".");
				}
				
				// write the last leftover pair, if we have one
				if (leftoverRecord != null) {
					if (!buffer.write(leftoverRecord)) {
						throw new IOException("Record could not be written to empty buffer: Serialized record exceeds buffer capacity.");
					}
					leftoverRecord = null;
				}
				
				// we have two distinct code paths, depending on whether the spilling
				// threshold will be crossed in the current buffer, or not.
				if (bytesUntilSpilling > 0 && buffer.getCapacity() >= bytesUntilSpilling)
				{
					boolean fullBuffer = false;
					
					// spilling will be triggered while this buffer is filled
					// loop until the buffer is full or the reader is exhausted
					while (isRunning() && reader.next(current))
					{
						if (!buffer.write(current)) {
							leftoverRecord = current;
							fullBuffer = true;
							break;
						}
						if (bytesUntilSpilling - buffer.getOccupancy() <= 0) {
							bytesUntilSpilling = 0;
							
							// send the sentinel
							this.queues.sort.add(SPILLING_MARKER);
							
							// we drop out of this loop and continue with the loop that
							// does not have the check
							break;
						}
					}
					
					if (fullBuffer) {
						// buffer is full. it may be that the last element would have crossed the
						// spilling threshold, so check it
						if (bytesUntilSpilling > 0) {
							bytesUntilSpilling -= buffer.getCapacity();
							if (bytesUntilSpilling <= 0) {
								bytesUntilSpilling = 0;
								// send the sentinel
								this.queues.sort.add(SPILLING_MARKER);
							}
						}
						
						// send the buffer
						if (LOG.isDebugEnabled()) {
							LOG.debug("Emitting full buffer from reader thread: " + element.id + ".");
						}
						this.queues.sort.add(element);
						element = null;
						continue;
					}
				}
				else if (bytesUntilSpilling > 0) {
					// this block must not be entered, if the last loop dropped out because
					// the input is exhausted.
					bytesUntilSpilling -= buffer.getCapacity();
					if (bytesUntilSpilling <= 0) {
						bytesUntilSpilling = 0;
						// send the sentinel
						this.queues.sort.add(SPILLING_MARKER);
					}
				}
				
				// no spilling will be triggered (any more) while this buffer is being processed
				// loop until the buffer is full or the reader is exhausted
				while (isRunning() && reader.next(current)) {
					if (!buffer.write(current)) {
						leftoverRecord = current;
						break;
					}
				}
				
				// check whether the buffer is exhausted or the reader is
				if (leftoverRecord != null) {
					if (LOG.isDebugEnabled()) {
						LOG.debug("Emitting full buffer from reader thread: " + element.id + ".");
					}
				}
				else {
					done = true;
					if (LOG.isDebugEnabled()) {
						LOG.debug("Emitting final buffer from reader thread: " + element.id + ".");
					}
				}
					
				
				// we can use add to add the element because we have no capacity restriction
				if (!buffer.isEmpty()) {
					this.queues.sort.add(element);
				}
				else {
					this.queues.empty.add(element);
				}
				element = null;
			}

			// we read all there is to read, or we are no longer running
			if (!isRunning()) {
				return;
			}

			// add the sentinel to notify the receivers that the work is done
			this.queues.sort.add(SENTINEL);
			LOG.debug("Reading thread done.");
		}
	}

	/**
	 * The thread that sorts filled buffers.
	 */
	protected static class SortingThread extends ThreadBase
	{		
		private final IndexedSorter sorter;

		/**
		 * Creates a new sorting thread.
		 * 
		 * @param exceptionHandler The exception handler to call for all exceptions.
		 * @param queues The queues used to pass buffers between the threads.
		 * @param parentTask The task that started this thread. If non-null, it is used to register this thread.
		 */
		public SortingThread(ExceptionHandler<IOException> exceptionHandler, CircularQueues queues,
				AbstractInvokable parentTask) {
			super(exceptionHandler, "SortMerger sorting thread", queues, parentTask);

			// members
			this.sorter = new QuickSort();
		}

		/**
		 * Entry point of the thread.
		 */
		public void go() throws IOException
		{			
			boolean alive = true;

			// loop as long as the thread is marked alive
			while (isRunning() && alive) {
				CircularElement element = null;
				try {
					element = this.queues.sort.take();
				}
				catch (InterruptedException iex) {
					if (isRunning()) {
						if (LOG.isErrorEnabled())
							LOG.error(
								"Sorting thread was interrupted (without being shut down) while grabbing a buffer. " +
								"Retrying to grab buffer...");
						continue;
					}
					else {
						return;
					}
				}

				if (element != SENTINEL && element != SPILLING_MARKER) {
					if (LOG.isDebugEnabled())
						LOG.debug("Sorting buffer " + element.id + ".");
					
					this.sorter.sort(element.buffer);
					
					if (LOG.isDebugEnabled())
						LOG.debug("Sorted buffer " + element.id + ".");
				}
				else if (element == SENTINEL) {
					if (LOG.isDebugEnabled())
						LOG.debug("Sorting thread done.");
					alive = false;
				}
				this.queues.spill.add(element);
			}
		}
	}

	/**
	 * The thread that handles the spilling of intermediate results and sets up the merging. It also merges the 
	 * channels until sufficiently few channels remain to perform the final streamed merge. 
	 */
	protected class SpillingThread extends ThreadBase
	{
		protected final MemoryManager memoryManager;	// memory manager for memory allocation and release

		protected final IOManager ioManager;			// I/O manager to create channels
		
		protected final long readMemSize;				// memory for reading and pre-fetching buffers

		/**
		 * Creates the spilling thread.
		 * 
		 * @param exceptionHandler The exception handler to call for all exceptions.
		 * @param queues The queues used to pass buffers between the threads.
		 * @param memoryManager The memory manager used to allocate buffers for the readers and writers.
		 * @param ioManager The I/I manager used to instantiate readers and writers from.
		 * @param writeMemSize The amount of memory to be used for spilling, if spilling is required.
		 * @param readMemSize The amount of memory to be used for the readers that merge the sorted runs.
		 * @param parentTask The task that started this thread. If non-null, it is used to register this thread.
		 */
		public SpillingThread(ExceptionHandler<IOException> exceptionHandler, CircularQueues queues,
				MemoryManager memoryManager, IOManager ioManager,
				long readMemSize, AbstractInvokable parentTask)
		{
			super(exceptionHandler, "SortMerger spilling thread", queues, parentTask);

			// members
			this.memoryManager = memoryManager;
			this.ioManager = ioManager;
			this.readMemSize = readMemSize;
		}

		/**
		 * Entry point of the thread.
		 */
		public void go() throws IOException
		{
			// ------------------- In-Memory Cache ------------------------
			
			final List<CircularElement> cache = new ArrayList<CircularElement>();
			CircularElement element = null;
			boolean cacheOnly = false;
			
			// fill cache
			while (isRunning()) {
				// take next element from queue
				try {
					element = this.queues.spill.take();
				}
				catch (InterruptedException iex) {
					if (isRunning()) {
						LOG.error("Sorting thread was interrupted (without being shut down) while grabbing a buffer. " +
								"Retrying to grab buffer...");
						continue;
					}
					else
						return;
				}
				if (element == SPILLING_MARKER) {
					break;
				}
				else if (element == SENTINEL) {
					cacheOnly = true;
					break;
				}
				cache.add(element);
			}
			
			// check whether the thread was canceled
			if (!isRunning()) {
				return;
			}
			
			// ------------------- In-Memory Merge ------------------------
			if (cacheOnly) {
				/* operates on in-memory segments only */
				if (LOG.isDebugEnabled())
					LOG.debug("Initiating in memory merge.");
				
				List<MutableObjectIterator<PactRecord>> iterators = new ArrayList<MutableObjectIterator<PactRecord>>(cache.size());
								
				// iterate buffers and collect a set of iterators
				for (CircularElement cached : cache)
				{
					// note: the yielded iterator only operates on the buffer heap (and disregards the stack)
					iterators.add(cached.buffer.getIterator());
				}
				
				// release the remaining sort-buffers
				if (LOG.isDebugEnabled())
					LOG.debug("Releasing unused sort-buffer memory.");
				releaseSortBuffers();
				
				// set lazy iterator
				setResultIterator(iterators.size() == 1 ? iterators.get(0) :
					new MergeIterator(iterators, keyComparators, keyPositions, keyClasses));
				return;
			}			
			
			// ------------------- Spilling Phase ------------------------
			
			final Channel.Enumerator enumerator = this.ioManager.createChannelEnumerator();
			final LinkedBlockingQueue<MemorySegment> returnQueue = new LinkedBlockingQueue<MemorySegment>();
			final int writeBufferSize = UnilateralSortMerger.this.ioBufferSize;
			
			List<Channel.ID> channelIDs = new ArrayList<Channel.ID>();
			List<MemorySegment> writeBuffers;

			// allocate memory segments for channel writer
			try {
				writeBuffers = this.memoryManager.allocateStrict(UnilateralSortMerger.this.parent, 
												NUM_WRITE_BUFFERS, writeBufferSize);
				registerSegmentsToBeFreedAtShutdown(writeBuffers);
			}
			catch (MemoryAllocationException maex) {
				throw new IOException("Spilling thread was unable to allocate memory for the channel writer.", maex);
			}
			
			// loop as long as the thread is marked alive and we do not see the final element
			while (isRunning())	{
				try {
					element = takeNext(this.queues.spill, cache);
				}
				catch (InterruptedException iex) {
					if (isRunning()) {
						LOG.error("Sorting thread was interrupted (without being shut down) while grabbing a buffer. " +
								"Retrying to grab buffer...");
						continue;
					}
					else return;
				}
				
				// check if we are still running
				if (!isRunning()) {
					return;
				}
				// check if this is the end-of-work buffer
				if (element == SENTINEL) {
					break;
				}
				
				// open next channel
				Channel.ID channel = enumerator.next();
				channelIDs.add(channel);

				// create writer
				final BlockChannelWriter writer = this.ioManager.createBlockChannelWriter(channel, returnQueue);
				registerOpenChannelToBeRemovedAtShudown(writer);
				final ChannelWriterOutputView output = new ChannelWriterOutputView(writer, writeBuffers, writeBufferSize);

				// write sort-buffer to channel
				if (LOG.isDebugEnabled())
					LOG.debug("Spilling buffer " + element.id + ".");
				element.buffer.writeToOutput(output);
				if (LOG.isDebugEnabled())
					LOG.debug("Spilled buffer " + element.id + ".");

				output.close();
				unregisterOpenChannelToBeRemovedAtShudown(writer);
				registerChannelToBeRemovedAtShudown(channel);

				// pass empty sort-buffer to reading thread
				element.buffer.reset();
				this.queues.empty.add(element);
			}

			// done with the spilling
			if (LOG.isDebugEnabled()) {
				LOG.debug("Spilling done.");
				LOG.debug("Releasing sort-buffer memory.");
			}
			
			releaseSortBuffers();

			// ------------------- Merging Phase ------------------------
			
			try {
				// merge channels until sufficient file handles are available
				while (channelIDs.size() > UnilateralSortMerger.this.maxNumFileHandles) {
					channelIDs = mergeChannelList(channelIDs, writeBuffers, this.readMemSize);
				}
				
				// from here on, we won't write again
				this.memoryManager.release(writeBuffers);
				unregisterSegmentsToBeFreedAtShutdown(writeBuffers);
				writeBuffers.clear();
				
				// check if we have spilled some data at all
				if (channelIDs.isEmpty()) {
					setResultIterator(EmptyMutableObjectIterator.<PactRecord>get());
				}
				else {
					if (LOG.isDebugEnabled())
						LOG.debug("Beginning final merge.");
					
					// allocate the memory for the final merging step
					List<List<MemorySegment>> readBuffers = new ArrayList<List<MemorySegment>>(channelIDs.size());
					
					// allocate the read memory and register it to be released
					List<MemorySegment> allBuffers = getSegmentsForReaders(readBuffers, this.readMemSize, channelIDs.size());
					registerSegmentsToBeFreedAtShutdown(allBuffers);
					
					// get the readers and register them to be released
					setResultIterator(getMergingIterator(channelIDs, readBuffers, new ArrayList<BlockChannelAccess<?, ?>>(channelIDs.size())));
				}
			}
			catch (MemoryAllocationException maex) {
				throw new IOException("Merging of sorted runs failed, because the memory for the I/O channels could not be allocated.", maex);
			}

			// done
			if (LOG.isDebugEnabled())
				LOG.debug("Spilling and merging thread done.");
		}
		
		/**
		 * Releases the memory that is registered for in-memory sorted run generation.
		 */
		protected final void releaseSortBuffers()
		{
			while (!this.queues.empty.isEmpty()) {
				try {
					final NormalizedKeySorter<?> sorter = this.queues.empty.take().buffer;
					final List<MemorySegment> segments = sorter.dispose();
					this.memoryManager.release(segments);
					UnilateralSortMerger.this.sortBuffers.remove(sorter);
				}
				catch (InterruptedException iex) {
					if (isRunning()) {
						LOG.error("Spilling thread was interrupted (without being shut down) while collecting empty buffers to release them. " +
								"Retrying to collect buffers...");
					}
					else {
						return;
					}
				}
			}
		}
		
		protected final CircularElement takeNext(BlockingQueue<CircularElement> queue, List<CircularElement> cache)
		throws InterruptedException
		{
			return cache.isEmpty() ? queue.take() : cache.remove(0);
		}
	}

	/**
	 * This class represents an iterator over a stream produced by a reader.
	 */
	protected static final class ChannelReaderIterator implements MutableObjectIterator<PactRecord>
	{
		private final ChannelReaderInputView input; // the reader from which to get the input

		/**
		 * Creates a new reader iterator.
		 * 
		 * @param input The input from which to read the records.
		 */
		protected ChannelReaderIterator(ChannelReaderInputView input) {
			this.input = input;
		}

		/* (non-Javadoc)
		 * @see eu.stratosphere.pact.runtime.util.ReadingIterator#next(java.lang.Object)
		 */
		@Override
		public boolean next(PactRecord target) throws IOException
		{
			try {
				target.read(this.input);
				return true;
<<<<<<< HEAD
			}
			catch (EOFException eofex) {
				return false;
			}
=======
			}
			catch (EOFException eofex) {
				return false;
			}
		}
	}
	

	
	public static final class InputDataCollector implements Collector
	{
		private final CircularQueues queues;		// the queues used to pass buffers
		
		private NormalizedKeySorter<PactRecord> currentBuffer;
		
		private CircularElement currentElement;
		
		private long bytesUntilSpilling;			// number of bytes left before we signal to spill
		
		private boolean spillingInThisBuffer;
		
		private volatile boolean running;
		

		public InputDataCollector(CircularQueues queues, long startSpillingBytes)
		{
			this.queues = queues;
			this.bytesUntilSpilling = startSpillingBytes;
			this.running = true;
			
			grabBuffer();
		}
		
		private void grabBuffer()
		{
			while (this.currentElement == null) {
				try {
					this.currentElement = this.queues.empty.take();
				}
				catch (InterruptedException iex) {
					if (this.running) {
						LOG.error("Reading thread was interrupted (without being shut down) while grabbing a buffer. " +
								"Retrying to grab buffer...");
					} else {
						return;
					}
				}
			}
			
			this.currentBuffer = this.currentElement.buffer;
			if (!this.currentBuffer.isEmpty()) {
				throw new RuntimeException("New sort-buffer is not empty.");
			}
			
			if (LOG.isDebugEnabled()) {
				LOG.debug("Retrieved empty read buffer " + this.currentElement.id + ".");
			}
			
			this.spillingInThisBuffer = this.currentBuffer.getCapacity() <= this.bytesUntilSpilling;
		}
		
		/* (non-Javadoc)
		 * @see eu.stratosphere.pact.common.stubs.Collector#collect(eu.stratosphere.pact.common.type.PactRecord)
		 */
		@Override
		public void collect(PactRecord record)
		{
			try {
				if (this.spillingInThisBuffer) {
					if (this.currentBuffer.write(record)) {
						if (this.bytesUntilSpilling - this.currentBuffer.getOccupancy() <= 0) {
							this.bytesUntilSpilling = 0;
							// send the sentinel
							this.queues.sort.add(SPILLING_MARKER);
						}
						return;
					}
				}
				else {
					// no spilling in this buffer
					if (this.currentBuffer.write(record))
						return;
				}
				
				if (this.bytesUntilSpilling > 0) {
					this.bytesUntilSpilling -= this.currentBuffer.getCapacity();
					if (this.bytesUntilSpilling <= 0) {
						this.bytesUntilSpilling = 0;
						// send the sentinel
						this.queues.sort.add(SPILLING_MARKER);
					}
				}
				
				// we came here when the buffer could not be written. send it to the sorter
				// send the buffer
				if (LOG.isDebugEnabled()) {
					LOG.debug("Emitting full buffer from reader thread: " + this.currentElement.id + ".");
				}
				this.queues.sort.add(this.currentElement);
				this.currentElement = null;
				
				// we need a new buffer. grab the next one
				while (this.running && this.currentElement == null) {
					try {
						this.currentElement = this.queues.empty.take();
					}
					catch (InterruptedException iex) {
						if (this.running) {
							LOG.error("Reading thread was interrupted (without being shut down) while grabbing a buffer. " +
									"Retrying to grab buffer...");
						} else {
							return;
						}
					}
				}
				if (!this.running)
					return;
				
				this.currentBuffer = this.currentElement.buffer;
				if (!this.currentBuffer.isEmpty()) {
					throw new RuntimeException("BUG: New sort-buffer is not empty.");
				}
				
				if (LOG.isDebugEnabled()) {
					LOG.debug("Retrieved empty read buffer " + this.currentElement.id + ".");
				}
				// write the record
				if (!this.currentBuffer.write(record)) {
					throw new RuntimeException("Record could not be written to empty sort-buffer: Serialized record exceeds buffer capacity.");
				}
			}
			catch (IOException ioex) {
				throw new RuntimeException("BUG: An error occurred while writing a record to the sort buffer: " + 
						ioex.getMessage(), ioex);
			}
		}
		
		/* (non-Javadoc)
		 * @see eu.stratosphere.pact.common.stubs.Collector#close()
		 */
		@Override
		public void close()
		{
			if (this.running) {
				this.running = false;
				
				if (this.currentBuffer != null && this.currentElement != null) {
					if (this.currentBuffer.isEmpty()) {
						this.queues.empty.add(this.currentElement);
					}
					else {
						this.queues.sort.add(this.currentElement);
						if (LOG.isDebugEnabled()) {
							LOG.debug("Emitting last buffer from input collector: " + this.currentElement.id + ".");
						}
					}
				}
				
				this.currentBuffer = null;
				this.currentElement = null;
				
				this.queues.sort.add(SENTINEL);
			}
>>>>>>> 302fb446
		}
	}
}<|MERGE_RESOLUTION|>--- conflicted
+++ resolved
@@ -36,11 +36,7 @@
 import eu.stratosphere.nephele.services.memorymanager.MemoryManager;
 import eu.stratosphere.nephele.services.memorymanager.MemorySegment;
 import eu.stratosphere.nephele.template.AbstractInvokable;
-<<<<<<< HEAD
-import eu.stratosphere.nephele.template.AbstractTask;
-=======
 import eu.stratosphere.pact.common.stubs.Collector;
->>>>>>> 302fb446
 import eu.stratosphere.pact.common.type.Key;
 import eu.stratosphere.pact.common.type.PactRecord;
 import eu.stratosphere.pact.common.util.MutableObjectIterator;
@@ -237,11 +233,7 @@
 	public UnilateralSortMerger(MemoryManager memoryManager, IOManager ioManager,
 			long totalMemory, int maxNumFileHandles,
 			Comparator<Key>[] keyComparators, int[] keyPositions, Class<? extends Key>[] keyClasses,
-<<<<<<< HEAD
-			MutableObjectIterator<PactRecord> input, AbstractTask parentTask, float startSpillingFraction)
-=======
 			MutableObjectIterator<PactRecord> input, AbstractInvokable parentTask, float startSpillingFraction)
->>>>>>> 302fb446
 	throws IOException, MemoryAllocationException
 	{
 		this(memoryManager, ioManager, totalMemory, -1, -1, maxNumFileHandles, keyComparators, keyPositions, keyClasses, 
@@ -278,11 +270,7 @@
 	public UnilateralSortMerger(MemoryManager memoryManager, IOManager ioManager,
 			long totalMemory, long maxWriteMem, int numSortBuffers, int maxNumFileHandles,
 			Comparator<Key>[] keyComparators, int[] keyPositions, Class<? extends Key>[] keyClasses,
-<<<<<<< HEAD
-			MutableObjectIterator<PactRecord> input, AbstractTask parentTask, float startSpillingFraction)
-=======
 			MutableObjectIterator<PactRecord> input, AbstractInvokable parentTask, float startSpillingFraction)
->>>>>>> 302fb446
 	throws IOException, MemoryAllocationException
 	{
 		// sanity checks
@@ -523,7 +511,6 @@
 						this.memoryManager.release(segments);
 					}
 					catch (Throwable t) {}
-<<<<<<< HEAD
 				}
 				this.memoryToReleaseAtShutdown.clear();
 			}
@@ -548,37 +535,8 @@
 					channel.deleteChannel();
 				}
 				catch (Throwable t) {}
-=======
-				}
-				this.memoryToReleaseAtShutdown.clear();
->>>>>>> 302fb446
-			}
-			catch (Throwable t) {}
-			
-<<<<<<< HEAD
-=======
-			// PHASE 2: RELEASE ALL SORT BUFFERS. This should cause exceptions while sorting, because the segments are freed
-			try {
-				// release all sort buffers
-				for (NormalizedKeySorter<?> sorter : this.sortBuffers) {
-					this.memoryManager.release(sorter.dispose());
-				}
-				this.sortBuffers.clear();
-			}
-			catch (Throwable t) {}
-			
-			// PHASE 3: CLOSE ALL CURRENTLY OPEN CHANNELS
-			while (!this.openChannels.isEmpty()) {
-				try {
-					BlockChannelAccess<?, ?> channel = this.openChannels.remove(this.openChannels.size() - 1);
-					if (!channel.isClosed())
-						channel.close();
-					channel.deleteChannel();
-				}
-				catch (Throwable t) {}
-			}
-			
->>>>>>> 302fb446
+			}
+			
 			///PHASE 4: DELETE ALL NON-OPEN CHANNELS
 			for (Channel.ID channel : this.channelsToDeleteAtShutdown) {
 				try {
@@ -616,7 +574,6 @@
 	
 	/**
 	 * Adds a channel to the list of channels that are to be removed at shutdown.
-<<<<<<< HEAD
 	 * 
 	 * @param s The channel id.
 	 */
@@ -647,38 +604,6 @@
 	 * 
 	 * @param s The channel reader/writer.
 	 */
-=======
-	 * 
-	 * @param s The channel id.
-	 */
-	protected void registerChannelToBeRemovedAtShudown(Channel.ID channel) {
-		this.channelsToDeleteAtShutdown.add(channel);
-	}
-
-	/**
-	 * Removes a channel from the list of channels that are to be removed at shutdown.
-	 * 
-	 * @param s The channel id.
-	 */
-	protected void unregisterChannelToBeRemovedAtShudown(Channel.ID channel) {
-		this.channelsToDeleteAtShutdown.remove(channel);
-	}
-	
-	/**
-	 * Adds a channel reader/writer to the list of channels that are to be removed at shutdown.
-	 * 
-	 * @param s The channel reader/writer.
-	 */
-	protected void registerOpenChannelToBeRemovedAtShudown(BlockChannelAccess<?, ?> channel) {
-		this.openChannels.add(channel);
-	}
-
-	/**
-	 * Removes a channel reader/writer from the list of channels that are to be removed at shutdown.
-	 * 
-	 * @param s The channel reader/writer.
-	 */
->>>>>>> 302fb446
 	protected void unregisterOpenChannelToBeRemovedAtShudown(BlockChannelAccess<?, ?> channel) {
 		this.openChannels.remove(channel);
 	}
@@ -704,11 +629,7 @@
 	 * @return The thread that reads data from a Nephele reader and puts it into a queue.
 	 */
 	protected ThreadBase getReadingThread(ExceptionHandler<IOException> exceptionHandler,
-<<<<<<< HEAD
-			MutableObjectIterator<PactRecord> reader, CircularQueues queues, AbstractTask parentTask,
-=======
 			MutableObjectIterator<PactRecord> reader, CircularQueues queues, AbstractInvokable parentTask,
->>>>>>> 302fb446
 			long startSpillingBytes)
 	{
 		return new ReadingThread(exceptionHandler, reader, queues, parentTask, startSpillingBytes);
@@ -945,19 +866,11 @@
 			rec.write(output);
 		}
 		output.close();
-<<<<<<< HEAD
 		
 		// register merged result to be removed at shutdown
 		unregisterOpenChannelToBeRemovedAtShudown(writer);
 		registerChannelToBeRemovedAtShudown(mergedChannelID);
 		
-=======
-		
-		// register merged result to be removed at shutdown
-		unregisterOpenChannelToBeRemovedAtShudown(writer);
-		registerChannelToBeRemovedAtShudown(mergedChannelID);
-		
->>>>>>> 302fb446
 		// remove the merged channel readers from the clear-at-shutdown list
 		for (int i = 0; i < channelAccesses.size(); i++) {
 			BlockChannelAccess<?, ?> access = channelAccesses.get(i);
@@ -1216,11 +1129,7 @@
 		 */
 		public ReadingThread(ExceptionHandler<IOException> exceptionHandler,
 				MutableObjectIterator<PactRecord> reader, CircularQueues queues,
-<<<<<<< HEAD
-				AbstractTask parentTask, long startSpillingBytes)
-=======
 				AbstractInvokable parentTask, long startSpillingBytes)
->>>>>>> 302fb446
 		{
 			super(exceptionHandler, "SortMerger Reading Thread", queues, parentTask);
 
@@ -1730,12 +1639,6 @@
 			try {
 				target.read(this.input);
 				return true;
-<<<<<<< HEAD
-			}
-			catch (EOFException eofex) {
-				return false;
-			}
-=======
 			}
 			catch (EOFException eofex) {
 				return false;
@@ -1899,7 +1802,6 @@
 				
 				this.queues.sort.add(SENTINEL);
 			}
->>>>>>> 302fb446
 		}
 	}
 }
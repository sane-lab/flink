package org.apache.flink.runtime.rescale.reconfigure;

import static org.apache.flink.util.Preconditions.checkArgument;
import static org.apache.flink.util.Preconditions.checkNotNull;

import java.util.ArrayList;
import java.util.Arrays;
import java.util.Collection;
import java.util.Collections;
import java.util.HashMap;
import java.util.HashSet;
import java.util.LinkedList;
import java.util.List;
import java.util.Map;
import java.util.Set;
import java.util.concurrent.CompletableFuture;
import java.util.concurrent.CompletionException;
import java.util.stream.Collectors;

import javax.annotation.Nonnull;
import javax.annotation.Nullable;

import org.apache.flink.api.java.tuple.Tuple2;
import org.apache.flink.runtime.JobException;
import org.apache.flink.runtime.checkpoint.CheckpointCoordinator;
import org.apache.flink.runtime.checkpoint.OperatorState;
import org.apache.flink.runtime.checkpoint.PendingCheckpoint;
import org.apache.flink.runtime.checkpoint.StateAssignmentOperation;
import org.apache.flink.runtime.clusterframework.types.SlotID;
import org.apache.flink.runtime.concurrent.FutureUtils;
import org.apache.flink.runtime.controlplane.abstraction.OperatorDescriptor;
import org.apache.flink.runtime.execution.ExecutionState;
import org.apache.flink.runtime.executiongraph.Execution;
import org.apache.flink.runtime.executiongraph.ExecutionAttemptID;
import org.apache.flink.runtime.executiongraph.ExecutionGraph;
import org.apache.flink.runtime.executiongraph.ExecutionGraphException;
import org.apache.flink.runtime.executiongraph.ExecutionJobVertex;
import org.apache.flink.runtime.executiongraph.ExecutionVertex;
import org.apache.flink.runtime.jobgraph.JobGraph;
import org.apache.flink.runtime.jobgraph.JobVertexID;
import org.apache.flink.runtime.jobgraph.OperatorID;
import org.apache.flink.runtime.rescale.RescaleID;
import org.apache.flink.runtime.rescale.RescaleOptions;
import org.apache.flink.runtime.rescale.RescalepointAcknowledgeListener;
import org.apache.flink.util.Preconditions;
import org.slf4j.Logger;
import org.slf4j.LoggerFactory;

public class ReconfigurationCoordinator extends AbstractCoordinator {

	private static final Logger LOG = LoggerFactory.getLogger(ReconfigurationCoordinator.class);
	private SynchronizeOperation currentSyncOp = null;

	public ReconfigurationCoordinator(JobGraph jobGraph, ExecutionGraph executionGraph) {
		super(jobGraph, executionGraph);
	}

	/**
	 * Synchronize the tasks in the list by inject barrier from source operator.
	 * When those tasks received barrier, they should stop processing and wait next instruction.
	 * <p>
	 * To pause processing, one solution is using the pause controller
	 * For non-source operator tasks, we use pause controller to stop reading message on the mailProcessor.
	 * <p>
	 * Regard as source stream tasks, since it does not have input, we will recreate its partitions with new configuration,
	 * thus its children stream task will temporarily not receive input from this source task until they update their input gates.
	 * Here we assume that the prepare api has been called before, so the execution graph already has the latest configuration.
	 * This is to prevent that down stream task received data that does not belongs to their key set.
	 * <p>
	 *
	 * @param taskList The list of task id, each id is a tuple which the first element is operator id and the second element is offset
	 * @return A future that representing  synchronize is successful
	 */
	@Override
	public CompletableFuture<Map<Integer, Map<Integer, AbstractCoordinator.Diff>>> synchronizeTasks(
		List<Tuple2<Integer, Integer>> taskList,
		@Nullable Map<Integer, Map<Integer, AbstractCoordinator.Diff>> diff) {
		// we should first check if the tasks is stateless
		// if stateless, do not need to synchronize,
		System.out.println("start synchronizing..." + taskList);
		LOG.info("++++++ start synchronizing..." + taskList);
		// stateful tasks, inject barrier
		SynchronizeOperation syncOp = new SynchronizeOperation(taskList);
		try {
			CompletableFuture<Map<OperatorID, OperatorState>> collectedOperatorStateFuture = syncOp.sync();
			// some check related here
			currentSyncOp = syncOp;
			return collectedOperatorStateFuture.thenApply(state ->
			{
				System.out.println("synchronizeTasks successful");
				LOG.debug("synchronizeTasks successful");
				return diff;
			});
		} catch (Exception e) {
			return FutureUtils.completedExceptionally(e);
		}
	}

	@Override
	public CompletableFuture<Map<Integer, Map<Integer, AbstractCoordinator.Diff>>> synchronizeTasks(
		Map<Integer, List<Integer>> tasks,
		@Nullable Map<Integer, Map<Integer, AbstractCoordinator.Diff>> diff) {
		// we should first check if the tasks is stateless
		// if stateless, do not need to synchronize,
		System.out.println("start synchronizing..." + tasks);
		LOG.info("++++++ start synchronizing..." + tasks);
		// stateful tasks, inject barrier
		SynchronizeOperation syncOp = new SynchronizeOperation(tasks);
		try {
			CompletableFuture<Map<OperatorID, OperatorState>> collectedOperatorStateFuture = syncOp.sync();
			// some check related here
			currentSyncOp = syncOp;
			return collectedOperatorStateFuture.thenApply(state ->
			{
				System.out.println("synchronizeTasks successful");
				LOG.debug("synchronizeTasks successful");
				return diff;
			});
		} catch (Exception e) {
			return FutureUtils.completedExceptionally(e);
		}
	}

	/**
	 * Resume the paused tasks by synchronize.
	 * <p>
	 * In implementation, since we use MailBoxProcessor to pause tasks,
	 * to make this resume methods make sense, the task's MailBoxProcessor should not be changed.
	 *
	 * @return
	 */
	@Override
	public CompletableFuture<Void> resumeTasks() {
		checkNotNull(currentSyncOp, "have you call sync op before?");
		return currentSyncOp.resumeAll().thenAccept(o -> currentSyncOp = null);
	}

	@Override
	public CompletableFuture<Void> updateTaskResources(int operatorID, int oldParallelism, List<SlotID> slotIds) {
		// TODO: By far we only support horizontal scaling, vertival scaling is not included.
//		System.out.println("++++++ re-allocate resources for tasks" + operatorID);
		JobVertexID tgtJobVertexID = rawVertexIDToJobVertexID(operatorID);
		ExecutionJobVertex tgtJobVertex = executionGraph.getJobVertex(tgtJobVertexID);
		assert tgtJobVertex != null;
		if (tgtJobVertex.getParallelism() < oldParallelism) {
			return cancelTasks(operatorID, 0);
		} else if (tgtJobVertex.getParallelism() > oldParallelism) {
			return deployTasks(operatorID, oldParallelism, slotIds);
		} else {
			throw new IllegalStateException("none of new tasks has been created");
		}
	}

<<<<<<< HEAD
	public CompletableFuture<Void> deployTasks(int operatorID, int oldParallelism, List<SlotID> slotIds) {
=======
	@Override
	public CompletableFuture<Void> updateTaskResources(Map<Integer, List<Integer>> tasks, int oldParallelism) {
		// TODO: By far we only support horizontal scaling, vertival scaling is not included.
//		System.out.println("++++++ re-allocate resources for tasks" + operatorID);
		int operatorID = tasks.keySet().iterator().next();
		JobVertexID tgtJobVertexID = rawVertexIDToJobVertexID(operatorID);
		ExecutionJobVertex tgtJobVertex = executionGraph.getJobVertex(tgtJobVertexID);
		assert tgtJobVertex != null;
		if (tgtJobVertex.getParallelism() < oldParallelism) {
			return cancelTasks(operatorID, 0);
		} else if (tgtJobVertex.getParallelism() > oldParallelism) {
			return deployTasks(operatorID, oldParallelism);
		} else {
			throw new IllegalStateException("none of new tasks has been created");
		}
	}

	public CompletableFuture<Void> deployTasks(int operatorID, int oldParallelism) {
>>>>>>> 85abe5ed
		// TODO: add the task to the checkpointCoordinator
		System.out.println("deploying... tasks of " + operatorID);
		LOG.info("++++++ deploying tasks" + operatorID);
		JobVertexID jobVertexID = rawVertexIDToJobVertexID(operatorID);
		ExecutionJobVertex jobVertex = executionGraph.getJobVertex(jobVertexID);
		OperatorWorkloadsAssignment remappingAssignment = workloadsAssignmentHandler.getHeldOperatorWorkloadsAssignment(operatorID);
		Preconditions.checkNotNull(jobVertex, "Execution job vertex not found: " + jobVertexID);
		jobVertex.cleanBeforeRescale();

		Collection<CompletableFuture<Execution>> allocateSlotFutures =
			new ArrayList<>(jobVertex.getParallelism() - oldParallelism);

//		ExecutionVertex[] taskVertices = tgtJobVertex.getTaskVertices();
//		List<ExecutionVertex> createdVertex = new ArrayList<>();
//		for (int i = oldParallelism; i < srcJobVertex.getParallelism(); i++) {
//			createdVertex.add(taskVertices[i]);
//			Execution executionAttempt = taskVertices[i].getCurrentExecutionAttempt();
//			// todo a better way is to only update those partition id changed partition, now will loss some data
//			allocateSlotFutures.add(executionAttempt.allocateAndAssignSlotForExecution(RescaleID.DEFAULT));
//		for (int i = oldParallelism; i < tgtJobVertex.getParallelism(); i++) {
//			createCandidates.add(taskVertices[i]);
//			Execution executionAttempt = taskVertices[i].getCurrentExecutionAttempt();
//			allocateSlotFutures.add(executionAttempt.allocateAndAssignSlotForExecution(rescaleID));
//		}
<<<<<<< HEAD
//		for (ExecutionVertex vertex : createCandidates.get(operatorID)) {
		List<ExecutionVertex> vertices = createCandidates.get(operatorID);
		for (int i = 0; i < vertices.size(); i++) {
			Execution executionAttempt = vertices.get(i).getCurrentExecutionAttempt();
			allocateSlotFutures.add(executionAttempt.allocateAndAssignSlotForExecution(rescaleID, slotIds.get(i)));
=======
		for (ExecutionVertex vertex : createdCandidates.get(operatorID)) {
			Execution executionAttempt = vertex.getCurrentExecutionAttempt();
			allocateSlotFutures.add(executionAttempt.allocateAndAssignSlotForExecution(rescaleID));
>>>>>>> 85abe5ed
		}

		return FutureUtils.combineAll(allocateSlotFutures)
			.whenComplete((executions, throwable) -> {
					if (throwable != null) {
						throwable.printStackTrace();
						throw new CompletionException(throwable);
					}
				}
			).thenCompose(executions -> {
					Collection<CompletableFuture<Void>> deployFutures =
						new ArrayList<>(jobVertex.getParallelism() - oldParallelism);
					for (Execution execution : executions) {
						try {
							deployFutures.add(execution.deploy(
								remappingAssignment.getAlignedKeyGroupRange(execution.getParallelSubtaskIndex()),
								remappingAssignment.getIdInModel(execution.getParallelSubtaskIndex())));
						} catch (JobException e) {
							e.printStackTrace();
						}
					}
					return FutureUtils.waitForAll(deployFutures);
				}
			).thenCompose(executions -> {
				CheckpointCoordinator checkpointCoordinator = executionGraph.getCheckpointCoordinator();
				checkNotNull(checkpointCoordinator);
				checkpointCoordinator.addVertices(createdCandidates.get(operatorID).toArray(new ExecutionVertex[0]), false);

				// clear all created candidates
				createdCandidates.get(operatorID).clear();

				// only deploy success that downstream task could start receiving data in its input gates
				return updateDownstreamGates(operatorID);
			});
	}

	public CompletableFuture<Void> cancelTasks(int operatorID, int offset) {
		// TODO: add them to the future list
//		Collection<CompletableFuture<?>> removeFutures =
//			new ArrayList<>(removedCandidates.size());
//
//		for (ExecutionVertex vertex : removedCandidates.get(operatorID)) {
//			CompletableFuture<?> removedTask = vertex.cancel();
//			removeFutures.add(removedTask);
//		}
//
//		CheckpointCoordinator checkpointCoordinator = executionGraph.getCheckpointCoordinator();
//		assert checkpointCoordinator != null;
//		checkpointCoordinator.stopCheckpointScheduler();
//		checkNotNull(checkpointCoordinator);
//		checkpointCoordinator.dropVertices(removedCandidates.get(operatorID).toArray(new ExecutionVertex[0]), false);
//
//		if (checkpointCoordinator.isPeriodicCheckpointingConfigured()) {
//			checkpointCoordinator.startCheckpointScheduler();
//		}
//		return FutureUtils.completeAll(removeFutures)
//			.thenCompose(o -> updateDownstreamGates(operatorID));

		LOG.info("++++++ canceling tasks" + operatorID);

		updateDownstreamGates(operatorID)
			.thenCompose(executions -> {
				Collection<CompletableFuture<?>> removeFutures =
					new ArrayList<>(removedCandidates.size());

				for (ExecutionVertex vertex : removedCandidates.get(operatorID)) {
					CompletableFuture<?> removedTask = vertex.cancel();
					removeFutures.add(removedTask);
				}

				CheckpointCoordinator checkpointCoordinator = executionGraph.getCheckpointCoordinator();
				assert checkpointCoordinator != null;
				checkpointCoordinator.stopCheckpointScheduler();
				checkNotNull(checkpointCoordinator);
				checkpointCoordinator.dropVertices(removedCandidates.get(operatorID).toArray(new ExecutionVertex[0]), false);

				if (checkpointCoordinator.isPeriodicCheckpointingConfigured()) {
					checkpointCoordinator.startCheckpointScheduler();
				}

				// clear all removed candidates
				removedCandidates.get(operatorID).clear();

				return FutureUtils.waitForAll(removeFutures);
			});
		return CompletableFuture.completedFuture(null);
	}

	/**
	 * update result partition on this operator,
	 * update input gates, key group range on its down stream operator
	 *
	 * @return
	 */
	@Override
	public CompletableFuture<Map<Integer, Map<Integer, Diff>>> updateKeyMapping(
//		int targetOperatorID,
		Map<Integer, List<Integer>> tasks,
		@Nonnull Map<Integer, Map<Integer, Diff>> diff) {

		System.out.println("update mapping...");
		LOG.info("++++++ update Key Mapping");

		int targetOperatorID = tasks.keySet().iterator().next();

		final List<CompletableFuture<Void>> rescaleCandidatesFutures = new ArrayList<>();
		try {
			for (OperatorDescriptor upstreamOperator : heldExecutionPlan.getOperatorDescriptorByID(targetOperatorID).getParents()) {
				// todo some partitions may not need modified, for example, broad cast partitioner
				rescaleCandidatesFutures
					.add(updatePartitions(upstreamOperator.getOperatorID(), rescaleID).thenCompose(o -> updateDownstreamGates(upstreamOperator.getOperatorID()))
				);
			}
			// update key group range in target stream
			JobVertexID targetJobVertexID = rawVertexIDToJobVertexID(targetOperatorID);
			ExecutionJobVertex targetJobVertex = executionGraph.getJobVertex(targetJobVertexID);
			checkNotNull(targetJobVertex, "Execution job vertex not found: " + targetJobVertexID);
//			RemappingAssignment remappingAssignment = new RemappingAssignment(
//				heldExecutionPlan.getKeyStateAllocation(destOpID)
//			);

			OperatorWorkloadsAssignment remappingAssignment = workloadsAssignmentHandler.getHeldOperatorWorkloadsAssignment(targetOperatorID);
			for (int subtaskIndex = 0; subtaskIndex < targetJobVertex.getParallelism(); subtaskIndex++) {
				ExecutionVertex vertex = targetJobVertex.getTaskVertices()[subtaskIndex];
				Execution execution = vertex.getCurrentExecutionAttempt();
				if (execution != null && execution.getState() == ExecutionState.RUNNING) {
					rescaleCandidatesFutures.add(execution.scheduleRescale(
						rescaleID,
						RescaleOptions.RESCALE_KEYGROUP_RANGE_ONLY,
						remappingAssignment.getAlignedKeyGroupRange(subtaskIndex)));
				} else {
					vertex.assignKeyGroupRange(remappingAssignment.getAlignedKeyGroupRange(subtaskIndex));
				}
			}
			final SynchronizeOperation syncOp = this.currentSyncOp;
			CompletableFuture<Void> finishFuture = FutureUtils.completeAll(rescaleCandidatesFutures);
			finishFuture.thenAccept(
				o -> {
					for (OperatorDescriptor targetOperator : heldExecutionPlan.getOperatorDescriptorByID(targetOperatorID).getParents()) {
						// check should we resume those tasks
						Map<Integer, Diff> diffMap = diff.get(targetOperator.getOperatorID());
						diffMap.remove(AbstractCoordinator.KEY_MAPPING);
						if (diffMap.isEmpty() && syncOp != null) {
							syncOp.resumeTasks(Collections.singletonList(Tuple2.of(targetOperator.getOperatorID(), -1)));
						}
					}
				}
			);
			return finishFuture.thenApply(o -> diff);
		} catch (ExecutionGraphException e) {
			return FutureUtils.completedExceptionally(e);
		}
	}

	/**
	 * update result partition on this operator,
	 * update input gates, key group range on its down stream operator
	 *
	 * @return
	 */
	@Override
	public CompletableFuture<Map<Integer, Map<Integer, Diff>>> updateKeyMapping(
		int targetOperatorID,
//		Map<Integer, List<Integer>> tasks,
		@Nonnull Map<Integer, Map<Integer, Diff>> diff) {

		System.out.println("update mapping...");
		LOG.info("++++++ update Key Mapping");

		final List<CompletableFuture<Void>> rescaleCandidatesFutures = new ArrayList<>();
		try {
			for (OperatorDescriptor upstreamOperator : heldExecutionPlan.getOperatorDescriptorByID(targetOperatorID).getParents()) {
				// todo some partitions may not need modified, for example, broad cast partitioner
				rescaleCandidatesFutures
					.add(updatePartitions(upstreamOperator.getOperatorID(), rescaleID).thenCompose(o -> updateDownstreamGates(upstreamOperator.getOperatorID()))
					);
			}
			// update key group range in target stream
			JobVertexID targetJobVertexID = rawVertexIDToJobVertexID(targetOperatorID);
			ExecutionJobVertex targetJobVertex = executionGraph.getJobVertex(targetJobVertexID);
			checkNotNull(targetJobVertex, "Execution job vertex not found: " + targetJobVertexID);
//			RemappingAssignment remappingAssignment = new RemappingAssignment(
//				heldExecutionPlan.getKeyStateAllocation(destOpID)
//			);

			OperatorWorkloadsAssignment remappingAssignment = workloadsAssignmentHandler.getHeldOperatorWorkloadsAssignment(targetOperatorID);
			for (int subtaskIndex = 0; subtaskIndex < targetJobVertex.getParallelism(); subtaskIndex++) {
				ExecutionVertex vertex = targetJobVertex.getTaskVertices()[subtaskIndex];
				Execution execution = vertex.getCurrentExecutionAttempt();
				if (execution != null && execution.getState() == ExecutionState.RUNNING) {
					rescaleCandidatesFutures.add(execution.scheduleRescale(
						rescaleID,
						RescaleOptions.RESCALE_KEYGROUP_RANGE_ONLY,
						remappingAssignment.getAlignedKeyGroupRange(subtaskIndex)));
				} else {
					vertex.assignKeyGroupRange(remappingAssignment.getAlignedKeyGroupRange(subtaskIndex));
				}
			}
			final SynchronizeOperation syncOp = this.currentSyncOp;
			CompletableFuture<Void> finishFuture = FutureUtils.completeAll(rescaleCandidatesFutures);
			finishFuture.thenAccept(
				o -> {
					for (OperatorDescriptor targetOperator : heldExecutionPlan.getOperatorDescriptorByID(targetOperatorID).getParents()) {
						// check should we resume those tasks
						Map<Integer, Diff> diffMap = diff.get(targetOperator.getOperatorID());
						diffMap.remove(AbstractCoordinator.KEY_MAPPING);
						if (diffMap.isEmpty() && syncOp != null) {
							syncOp.resumeTasks(Collections.singletonList(Tuple2.of(targetOperator.getOperatorID(), -1)));
						}
					}
				}
			);
			return finishFuture.thenApply(o -> diff);
		} catch (ExecutionGraphException e) {
			return FutureUtils.completedExceptionally(e);
		}
	}

	private CompletableFuture<Void> updatePartitions(int operatorID, RescaleID rescaleID) throws ExecutionGraphException {
		// update result partition
		JobVertexID jobVertexID = rawVertexIDToJobVertexID(operatorID);
		ExecutionJobVertex jobVertex = executionGraph.getJobVertex(jobVertexID);
		Preconditions.checkNotNull(jobVertex, "Execution job vertex not found: " + jobVertexID);
		List<CompletableFuture<Void>> updatePartitionsFuture = new ArrayList<>();
		if (!jobVertex.getInputs().isEmpty() || currentSyncOp == null) {
			// the source operator has updated its partitions during synchronization, skip source operator partition update
			jobVertex.cleanBeforeRescale();
			for (ExecutionVertex vertex : jobVertex.getTaskVertices()) {
				Execution execution = vertex.getCurrentExecutionAttempt();
				if (!vertex.getRescaleId().equals(rescaleID) && execution != null && execution.getState() == ExecutionState.RUNNING) {
					execution.updateProducedPartitions(rescaleID);
					updatePartitionsFuture.add(execution.scheduleRescale(rescaleID, RescaleOptions.RESCALE_PARTITIONS_ONLY, null));
				}
			}
		}
		return FutureUtils.completeAll(updatePartitionsFuture);
	}

	private CompletableFuture<Void> updateDownstreamGates(int operatorID) {
		List<CompletableFuture<Void>> updateGatesFuture = new ArrayList<>();
		// update input gates in child stream of source op
		for (OperatorDescriptor downstreamOperator : heldExecutionPlan.getOperatorDescriptorByID(operatorID).getChildren()) {
			try {
				updateGates(downstreamOperator.getOperatorID(), updateGatesFuture);
			} catch (ExecutionGraphException e) {
				e.printStackTrace();
			}
		}
		return FutureUtils.completeAll(updateGatesFuture);
	}

	private void updateGates(int operatorID, List<CompletableFuture<Void>> futureList) throws ExecutionGraphException {
		JobVertexID jobVertexID = rawVertexIDToJobVertexID(operatorID);
		ExecutionJobVertex jobVertex = executionGraph.getJobVertex(jobVertexID);
		Preconditions.checkNotNull(jobVertex, "Execution job vertex not found: " + jobVertexID);
		for (ExecutionVertex vertex : jobVertex.getTaskVertices()) {
			Execution execution = vertex.getCurrentExecutionAttempt();
			if (execution != null && execution.getState() == ExecutionState.RUNNING) {
				futureList.add(execution.scheduleRescale(rescaleID, RescaleOptions.RESCALE_GATES_ONLY, null));
			}
		}
	}

	/**
	 * update the key state in destination operator
	 *
	 //	 * @param operatorID the id of operator that need to update state
	 	 * @param tasks the affected tasks that need to update state
	 * @return
	 */
	@Override
	public CompletableFuture<Map<Integer, Map<Integer, AbstractCoordinator.Diff>>> updateState(
//		int operatorID,
		Map<Integer, List<Integer>> tasks,
		Map<Integer, Map<Integer, AbstractCoordinator.Diff>> diff) {
		System.out.println("update state...");
		LOG.info("++++++ update State");
		checkNotNull(currentSyncOp, "have you call sync before");
		final SynchronizeOperation syncOp = this.currentSyncOp;

		int operatorID = tasks.keySet().iterator().next();

		JobVertexID jobVertexID = rawVertexIDToJobVertexID(operatorID);

		ExecutionJobVertex executionJobVertex = executionGraph.getJobVertex(jobVertexID);
		Preconditions.checkNotNull(executionJobVertex, "Execution job vertex not found: " + jobVertexID);

//		RemappingAssignment remappingAssignment = new RemappingAssignment(
//			heldExecutionPlan.getKeyStateAllocation(operatorID)
//		);
		Map<Integer, Diff> diffMap = diff.get(operatorID);
		OperatorWorkloadsAssignment remappingAssignment = (OperatorWorkloadsAssignment) diffMap.remove(AbstractCoordinator.KEY_STATE_ALLOCATION);

		CompletableFuture<Void> updateTargetPartitionFuture = CompletableFuture.completedFuture(null);
		if (diffMap.isEmpty()) {
			// means the state set allocation do not have change, update state should finish
			if (remappingAssignment == null) {
				syncOp.resumeTasks(Collections.singletonList(Tuple2.of(operatorID, -1)));
				return CompletableFuture.completedFuture(diff);
			} else {
				List<Tuple2<Integer, Integer>> notModifiedList =
					Arrays.stream(executionJobVertex.getTaskVertices())
						.map(ExecutionVertex::getParallelSubtaskIndex)
						.filter(i -> !remappingAssignment.isTaskModified(i))
						.map(i -> Tuple2.of(operatorID, i))
						.collect(Collectors.toList());
				if (remappingAssignment.isScaling()) {
					try {
						updateTargetPartitionFuture = updatePartitions(operatorID, rescaleID);
						updateTargetPartitionFuture.thenAccept(o -> syncOp.resumeTasks(notModifiedList));
					} catch (ExecutionGraphException e) {
						e.printStackTrace();
					}
				} else {
					syncOp.resumeTasks(notModifiedList);
				}
			}
		}

		checkNotNull(syncOp, "no state collected currently, have you synchronized first?");
		CompletableFuture<Void> assignStateFuture = syncOp.finishedFuture.thenAccept(
			state -> {
				StateAssignmentOperation stateAssignmentOperation =
					new StateAssignmentOperation(syncOp.checkpointId, Collections.singleton(executionJobVertex), state, true);
				stateAssignmentOperation.setForceRescale(true);
				// think about latter
				stateAssignmentOperation.setRedistributeStrategy(remappingAssignment);

				LOG.info("++++++ start to assign states " + state);
				stateAssignmentOperation.assignStates();
				// can safely sync the some old parameters because all modifications in JobMaster is completed.
				executionJobVertex.syncOldConfigInfo();
			}
		);
		final CompletableFuture<Void> finalUpdateTargetPartitionFuture = updateTargetPartitionFuture;
		return assignStateFuture.thenCompose(o -> {
				final List<CompletableFuture<?>> rescaleCandidatesFutures = new ArrayList<>();
				for (int subtaskIndex = 0; subtaskIndex < executionJobVertex.getParallelism(); subtaskIndex++) {
					Execution execution = executionJobVertex.getTaskVertices()[subtaskIndex].getCurrentExecutionAttempt();
					// for those unmodified tasks, update keygroup range, for those modified tasks, update state.
					if (!remappingAssignment.isTaskModified(subtaskIndex)) {
//						try {
//							System.out.println(operatorID + " update keygroup range at: " + subtaskIndex);
//							CompletableFuture<Void> stateUpdateFuture = execution.scheduleRescale(rescaleID,
//								RescaleOptions.RESCALE_KEYGROUP_RANGE_ONLY,
//								remappingAssignment.getAlignedKeyGroupRange(subtaskIndex));
//							if (diffMap.isEmpty()) {
//								checkNotNull(syncOp, "have you call sync before");
//								final int taskOffset = subtaskIndex;
//								stateUpdateFuture.thenAccept(
//									v -> syncOp.resumeTasks(Collections.singletonList(Tuple2.of(operatorID, taskOffset))));
//							}
//						} catch (ExecutionGraphException e) {
//							e.printStackTrace();
//						}
						continue;
					}
					if (execution != null && execution.getState() == ExecutionState.RUNNING) {
						try {
							System.out.println(operatorID + " update state at: " + subtaskIndex + " id in model: " + remappingAssignment.getIdInModel(subtaskIndex));
							CompletableFuture<Void> stateUpdateFuture = execution.scheduleRescale(
								rescaleID,
								RescaleOptions.RESCALE_STATE_ONLY,
								remappingAssignment.getAlignedKeyGroupRange(subtaskIndex),
								remappingAssignment.getIdInModel(subtaskIndex)
							);
							rescaleCandidatesFutures.add(stateUpdateFuture);
							if (diffMap.isEmpty()) {
								checkNotNull(syncOp, "have you call sync before?");
								final int taskOffset = subtaskIndex;
								stateUpdateFuture.runAfterBoth(
									finalUpdateTargetPartitionFuture,
									() -> syncOp.resumeTasks(Collections.singletonList(Tuple2.of(operatorID, taskOffset)))
								);
							}
						} catch (ExecutionGraphException e) {
							e.printStackTrace();
						}
					}
				}
				return FutureUtils.completeAll(rescaleCandidatesFutures);
			}
		).thenApply(o -> diff);
	}

	/**
	 * update the key state in destination operator
	 *
	 * @param operatorID the id of operator that need to update state
	 * @return
	 */
	@Override
	public CompletableFuture<Map<Integer, Map<Integer, AbstractCoordinator.Diff>>> updateState(
		int operatorID,
		Map<Integer, Map<Integer, AbstractCoordinator.Diff>> diff) {
		System.out.println("update state...");
		LOG.info("++++++ update State");
		checkNotNull(currentSyncOp, "have you call sync before");
		final SynchronizeOperation syncOp = this.currentSyncOp;

		JobVertexID jobVertexID = rawVertexIDToJobVertexID(operatorID);

		ExecutionJobVertex executionJobVertex = executionGraph.getJobVertex(jobVertexID);
		Preconditions.checkNotNull(executionJobVertex, "Execution job vertex not found: " + jobVertexID);

		Map<Integer, Diff> diffMap = diff.get(operatorID);
		OperatorWorkloadsAssignment remappingAssignment = (OperatorWorkloadsAssignment) diffMap.remove(AbstractCoordinator.KEY_STATE_ALLOCATION);

		CompletableFuture<Void> updateTargetPartitionFuture = CompletableFuture.completedFuture(null);
		if (diffMap.isEmpty()) {
			// means the state set allocation do not have change, update state should finish
			if (remappingAssignment == null) {
				syncOp.resumeTasks(Collections.singletonList(Tuple2.of(operatorID, -1)));
				return CompletableFuture.completedFuture(diff);
			} else {
				List<Tuple2<Integer, Integer>> notModifiedList =
					Arrays.stream(executionJobVertex.getTaskVertices())
						.map(ExecutionVertex::getParallelSubtaskIndex)
						.filter(i -> !remappingAssignment.isTaskModified(i))
						.map(i -> Tuple2.of(operatorID, i))
						.collect(Collectors.toList());
				if (remappingAssignment.isScaling()) {
					try {
						updateTargetPartitionFuture = updatePartitions(operatorID, rescaleID);
						updateTargetPartitionFuture.thenAccept(o -> syncOp.resumeTasks(notModifiedList));
					} catch (ExecutionGraphException e) {
						e.printStackTrace();
					}
				} else {
					syncOp.resumeTasks(notModifiedList);
				}
			}
		}

		checkNotNull(syncOp, "no state collected currently, have you synchronized first?");
		CompletableFuture<Void> assignStateFuture = syncOp.finishedFuture.thenAccept(
			state -> {
				StateAssignmentOperation stateAssignmentOperation =
					new StateAssignmentOperation(syncOp.checkpointId, Collections.singleton(executionJobVertex), state, true);
				stateAssignmentOperation.setForceRescale(true);
				// think about latter
				stateAssignmentOperation.setRedistributeStrategy(remappingAssignment);

				LOG.info("++++++ start to assign states " + state);
				stateAssignmentOperation.assignStates();
				// can safely sync the some old parameters because all modifications in JobMaster is completed.
				executionJobVertex.syncOldConfigInfo();
			}
		);
		final CompletableFuture<Void> finalUpdateTargetPartitionFuture = updateTargetPartitionFuture;
		return assignStateFuture.thenCompose(o -> {
				final List<CompletableFuture<?>> rescaleCandidatesFutures = new ArrayList<>();
				for (int subtaskIndex = 0; subtaskIndex < executionJobVertex.getParallelism(); subtaskIndex++) {
					Execution execution = executionJobVertex.getTaskVertices()[subtaskIndex].getCurrentExecutionAttempt();
					// for those unmodified tasks, update keygroup range, for those modified tasks, update state.
					if (!remappingAssignment.isTaskModified(subtaskIndex)) {
						continue;
					}
					if (execution != null && execution.getState() == ExecutionState.RUNNING) {
						try {
							System.out.println(operatorID + " update state at: " + subtaskIndex + " id in model: " + remappingAssignment.getIdInModel(subtaskIndex));
							CompletableFuture<Void> stateUpdateFuture = execution.scheduleRescale(
								rescaleID,
								RescaleOptions.RESCALE_STATE_ONLY,
								remappingAssignment.getAlignedKeyGroupRange(subtaskIndex),
								remappingAssignment.getIdInModel(subtaskIndex)
							);
							rescaleCandidatesFutures.add(stateUpdateFuture);
							if (diffMap.isEmpty()) {
								checkNotNull(syncOp, "have you call sync before?");
								final int taskOffset = subtaskIndex;
								stateUpdateFuture.runAfterBoth(
									finalUpdateTargetPartitionFuture,
									() -> syncOp.resumeTasks(Collections.singletonList(Tuple2.of(operatorID, taskOffset)))
								);
							}
						} catch (ExecutionGraphException e) {
							e.printStackTrace();
						}
					}
				}
				return FutureUtils.completeAll(rescaleCandidatesFutures);
			}
		).thenApply(o -> diff);
	}

	/**
	 * This method also will wake up the paused tasks.
	 *
	 * @param vertexID the operator id of this operator
	 * @return
	 */
	@Override
	public CompletableFuture<Map<Integer, Map<Integer, AbstractCoordinator.Diff>>> updateFunction(
		int vertexID, Map<Integer,
		Map<Integer, AbstractCoordinator.Diff>> diff) {

		System.out.println("some one want to triggerOperatorUpdate?");
		OperatorID operatorID = super.operatorIDMap.get(vertexID);
		JobVertexID jobVertexID = rawVertexIDToJobVertexID(vertexID);

		ExecutionJobVertex executionJobVertex = executionGraph.getJobVertex(jobVertexID);
		Preconditions.checkNotNull(executionJobVertex, "Execution job vertex not found: " + jobVertexID);

		final List<CompletableFuture<?>> resultFutures =
			Arrays.stream(executionJobVertex.getTaskVertices())
				.map(ExecutionVertex::getCurrentExecutionAttempt)
				.filter(execution -> execution != null && execution.getState() == ExecutionState.RUNNING)
				.map(execution -> {
						try {
							return execution.scheduleOperatorUpdate(operatorID);
						} catch (Exception e) {
							e.printStackTrace();
							return FutureUtils.completedExceptionally(e);
						}
					}
				).collect(Collectors.toList());

		Map<Integer, Diff> diffMap = diff.get(vertexID);
		diffMap.remove(AbstractCoordinator.UDF);
		final SynchronizeOperation syncOp = this.currentSyncOp;
		final boolean resume = diffMap.isEmpty() && syncOp != null;

		CompletableFuture<Void> finishFuture = FutureUtils.completeAll(resultFutures);
		finishFuture.thenAccept(o -> {
			if (resume) {
				syncOp.resumeTasks(Collections.singletonList(Tuple2.of(vertexID, -1)));
			}
		});
		return finishFuture.thenApply(o -> diff);
	}

	/**
	 * This method also will wake up the paused tasks.
	 *
	 * @param tasks the tasks to update function
	 * @return
	 */
	@Override
	public CompletableFuture<Map<Integer, Map<Integer, AbstractCoordinator.Diff>>> updateFunction(
		Map<Integer, List<Integer>> tasks,
		Map<Integer, Map<Integer, AbstractCoordinator.Diff>> diff) {

		System.out.println("some one want to triggerOperatorUpdate?");

		int vertexID = tasks.keySet().iterator().next();

		OperatorID operatorID = super.operatorIDMap.get(vertexID);
		JobVertexID jobVertexID = rawVertexIDToJobVertexID(vertexID);

		ExecutionJobVertex executionJobVertex = executionGraph.getJobVertex(jobVertexID);
		Preconditions.checkNotNull(executionJobVertex, "Execution job vertex not found: " + jobVertexID);

		final List<CompletableFuture<?>> resultFutures =
			Arrays.stream(executionJobVertex.getTaskVertices())
				.map(ExecutionVertex::getCurrentExecutionAttempt)
				.filter(execution -> execution != null && execution.getState() == ExecutionState.RUNNING)
				.map(execution -> {
						try {
							return execution.scheduleOperatorUpdate(operatorID);
						} catch (Exception e) {
							e.printStackTrace();
							return FutureUtils.completedExceptionally(e);
						}
					}
				).collect(Collectors.toList());

		Map<Integer, Diff> diffMap = diff.get(vertexID);
		diffMap.remove(AbstractCoordinator.UDF);
		final SynchronizeOperation syncOp = this.currentSyncOp;
		final boolean resume = diffMap.isEmpty() && syncOp != null;

		CompletableFuture<Void> finishFuture = FutureUtils.completeAll(resultFutures);
		finishFuture.thenAccept(o -> {
			if (resume) {
				syncOp.resumeTasks(Collections.singletonList(Tuple2.of(vertexID, -1)));
			}
		});
		return finishFuture.thenApply(o -> diff);
	}

	/**
	 * get actual affected execution vertices in Flink
	 * @param ejv
	 */
	private List<ExecutionVertex> getAfftectedVertices(ExecutionJobVertex ejv) {
		return new ArrayList<>(Arrays.asList(ejv.getTaskVertices()));
	}

	// to convert the task [(tid, -1), ] to [(tid, 0), (tid, 1), (tid, 2), ...]
	private List<Tuple2<Integer, Integer>> convertToNoneNegativeOffsetList(List<Tuple2<Integer, Integer>> vertexIDList) {
		List<Tuple2<Integer, Integer>> convertedVertexIDList = new ArrayList<>(vertexIDList.size());
		for (Tuple2<Integer, Integer> vertexID : vertexIDList) {
			ExecutionJobVertex executionJobVertex = executionGraph.getJobVertex(rawVertexIDToJobVertexID(vertexID.f0));
			checkNotNull(executionJobVertex, "can not find the job vertex" + vertexID.toString());
			if (vertexID.f1 < 0) {
				convertedVertexIDList.addAll(
					Arrays.stream(executionJobVertex.getTaskVertices())
						.filter(e -> e.getCurrentExecutionAttempt() != null &&
							(e.getCurrentExecutionAttempt().getState() == ExecutionState.RUNNING)
							|| e.getCurrentExecutionAttempt().getState() == ExecutionState.DEPLOYING)
						.map(e -> Tuple2.of(vertexID.f0, e.getParallelSubtaskIndex()))
						.collect(Collectors.toList())
				);
			} else {
//				checkArgument(vertexID.f1 < executionJobVertex.getParallelism(), "offset out of boundary");
				boolean isValid = false;
				for (ExecutionVertex vertex : executionJobVertex.getTaskVertices()) {
					if (vertexID.f1 == vertex.getParallelSubtaskIndex()) {
						convertedVertexIDList.add(vertexID);
						isValid = true;
						break;
					}
				}
				// if the task is to be removed, it is a valid task but is not a task to be resumed in the future
				// we can safely remove the task from the pausedtask, because we will update pause all removed tasks next.
				if (!isValid) {
					for (ExecutionVertex vertex : removedCandidates.get(vertexID.f0)) {
						if (vertexID.f1 == vertex.getParallelSubtaskIndex()) {
							isValid = true;
							break;
						}
					}
				}
				checkArgument(isValid, "subtaskindex is not found in executionvertex", vertexID);
			}
		}
		return convertedVertexIDList;
	}

	// temporary use RescalepointAcknowledgeListener
	private class SynchronizeOperation implements RescalepointAcknowledgeListener {

		private final Set<ExecutionAttemptID> notYetAcknowledgedTasks = new HashSet<>();

		private final List<JobVertexID> jobVertexIdList;
		private final List<Tuple2<Integer, Integer>> pausedTasks;
		private final Object lock = new Object();

		private final CompletableFuture<Map<OperatorID, OperatorState>> finishedFuture;

		private long checkpointId;

		SynchronizeOperation(List<Tuple2<Integer, Integer>> taskList) {
			this.jobVertexIdList = taskList.stream()
				.map(t -> rawVertexIDToJobVertexID(t.f0))
				.collect(Collectors.toList());
			this.pausedTasks = convertToNoneNegativeOffsetList(taskList);
			finishedFuture = new CompletableFuture<>();
		}

		SynchronizeOperation(Map<Integer, List<Integer>> tasks) {
			List<Tuple2<Integer, Integer>> taskList = tasks.keySet().stream()
				.map(t -> Tuple2.of(t, -1))
				.collect(Collectors.toList());
//			for (int rawId : tasks.keySet()) {
//				taskList.addAll(tasks.get(rawId).stream()
//					.map(t -> Tuple2.of(rawId, t))
//					.collect(Collectors.toList()));
//			}
			this.jobVertexIdList = taskList.stream()
				.map(t -> rawVertexIDToJobVertexID(t.f0))
				.collect(Collectors.toList());

			this.pausedTasks = convertToNoneNegativeOffsetList(taskList);
			finishedFuture = new CompletableFuture<>();
		}

		private CompletableFuture<Map<OperatorID, OperatorState>> sync() throws ExecutionGraphException {
			// add needed acknowledge tasks
			List<CompletableFuture<Void>> affectedExecutionPrepareSyncFutures = new LinkedList<>();
			for (JobVertexID jobVertexId : jobVertexIdList) {
				ExecutionJobVertex executionJobVertex = executionGraph.getJobVertex(jobVertexId);
				checkNotNull(executionJobVertex, "can not find the job vertex" + jobVertexId);
				List<ExecutionVertex> affectededVertices = getAfftectedVertices(executionJobVertex);
				if (executionJobVertex.getInputs().isEmpty()) {
					// this is source task vertex
					affectedExecutionPrepareSyncFutures.add(pauseSourceStreamTask(executionJobVertex, affectededVertices));
				} else {
					// sync affected existing task vertices
					affectededVertices.stream()
						.map(ExecutionVertex::getCurrentExecutionAttempt)
						.filter(execution -> execution != null &&
							(execution.getState() == ExecutionState.RUNNING || execution.getState() == ExecutionState.DEPLOYING))
						.forEach(execution -> {
								affectedExecutionPrepareSyncFutures.add(execution.scheduleForInterTaskSync(TaskOperatorManager.NEED_SYNC_REQUEST));
								notYetAcknowledgedTasks.add(execution.getAttemptId());
							}
						);
				}
			}

			// sync tasks to be removed in the new configuration
			// becuase it was removed from executionJobVertex, need to use the removed candidates to store them
			for (Map.Entry<Integer, List<ExecutionVertex>> entry : removedCandidates.entrySet()) {
				for (ExecutionVertex vertex :  entry.getValue()) {
					Execution execution = vertex.getCurrentExecutionAttempt();
					affectedExecutionPrepareSyncFutures.add(execution.scheduleForInterTaskSync(TaskOperatorManager.NEED_SYNC_REQUEST));
					notYetAcknowledgedTasks.add(execution.getAttemptId());
				}
			}

			// make affected tasks prepare synchronization
			FutureUtils.completeAll(affectedExecutionPrepareSyncFutures)
				.thenRunAsync(() -> {
					try {
						CheckpointCoordinator checkpointCoordinator = executionGraph.getCheckpointCoordinator();
						checkNotNull(checkpointCoordinator, "do not have checkpointCoordinator");
						checkpointCoordinator.stopCheckpointScheduler();
						checkpointCoordinator.setRescalepointAcknowledgeListener(this);
						// temporary use rescale point
						System.out.println("send barrier...");
						checkpointCoordinator.triggerRescalePoint(System.currentTimeMillis());
					} catch (Exception e) {
						throw new CompletionException(e);
					}
				});
			return finishedFuture;
		}

		private CompletableFuture<Void> pauseSourceStreamTask(
			ExecutionJobVertex executionJobVertex,
			List<ExecutionVertex> affectedVertices) throws ExecutionGraphException {

			List<CompletableFuture<Void>> futureList = new ArrayList<>();
			executionJobVertex.cleanBeforeRescale();
			for (ExecutionVertex executionVertex : affectedVertices) {
				Execution execution = executionVertex.getCurrentExecutionAttempt();
				if (execution != null && execution.getState() == ExecutionState.RUNNING) {
					execution.updateProducedPartitions(rescaleID);
					futureList.add(execution.scheduleRescale(rescaleID, RescaleOptions.PREPARE_ONLY, null));
					notYetAcknowledgedTasks.add(execution.getAttemptId());
				}
			}
			return FutureUtils.completeAll(futureList);
		}

		private CompletableFuture<Void> resumeAll() {
			return resumeTasks(pausedTasks);
		}

		private CompletableFuture<Void> resumeTasks(List<Tuple2<Integer, Integer>> taskList) {
			System.out.println("resuming..." + taskList);
			taskList = convertToNoneNegativeOffsetList(taskList);
			List<CompletableFuture<Void>> affectedExecutionPrepareSyncFutures = new LinkedList<>();
			for (Tuple2<Integer, Integer> taskID : taskList) {
				synchronized (pausedTasks) {
					if (!this.pausedTasks.remove(taskID)) {
						continue;
					}
				}
				JobVertexID jobVertexID = rawVertexIDToJobVertexID(taskID.f0);
				ExecutionJobVertex executionJobVertex = executionGraph.getJobVertex(jobVertexID);
				checkNotNull(executionJobVertex);
				ExecutionVertex operatedVertex = executionJobVertex.getTaskVertices()[taskID.f1];

				if (executionJobVertex.getInputs().isEmpty()) {
					// To resume source task, we need to update its down stream gates,
					// in some case, this may have been done during update mapping.
					//
					// Since we could ensure that we will only update those partition id changed
					// gates, thus in this case, it is ok cause resumeSourceStreamTask will do nothing
					affectedExecutionPrepareSyncFutures.add(updateDownstreamGates(taskID.f0));
				} else {
					Execution execution = operatedVertex.getCurrentExecutionAttempt();
					affectedExecutionPrepareSyncFutures.add(execution.scheduleForInterTaskSync(TaskOperatorManager.NEED_RESUME_REQUEST));
				}
			}
			// make affected task resume
			return FutureUtils.completeAll(affectedExecutionPrepareSyncFutures);
		}

		@Override
		public void onReceiveRescalepointAcknowledge(ExecutionAttemptID attemptID, PendingCheckpoint checkpoint) {
			if (checkpointId == checkpoint.getCheckpointId()) {

				CompletableFuture.runAsync(() -> {
					LOG.info("++++++ Received Rescalepoint Acknowledgement:" + attemptID);
					try {
						synchronized (lock) {
							if (notYetAcknowledgedTasks.isEmpty()) {
								// late come in snapshot, ignore it
								return;
							}
							notYetAcknowledgedTasks.remove(attemptID);

							if (notYetAcknowledgedTasks.isEmpty()) {
								LOG.info("++++++ handle operator states");

								CheckpointCoordinator checkpointCoordinator = executionGraph.getCheckpointCoordinator();
								checkNotNull(checkpointCoordinator);
								if (checkpointCoordinator.isPeriodicCheckpointingConfigured()) {
									LOG.info("++++++ resume checkpoint coordinator");
									checkpointCoordinator.startCheckpointScheduler();
								}

								LOG.info("++++++ received operator states" + checkpoint.getOperatorStates() + " : " + finishedFuture);
								finishedFuture.complete(new HashMap<>(checkpoint.getOperatorStates()));
							}
						}
					} catch (Exception e) {
						throw new CompletionException(e);
					}
				});
			}
		}

		@Override
		public void setCheckpointId(long checkpointId) {
			this.checkpointId = checkpointId;
			System.out.println("trigger rescale point with check point id:" + checkpointId);
		}
	}

}<|MERGE_RESOLUTION|>--- conflicted
+++ resolved
@@ -151,11 +151,8 @@
 		}
 	}
 
-<<<<<<< HEAD
-	public CompletableFuture<Void> deployTasks(int operatorID, int oldParallelism, List<SlotID> slotIds) {
-=======
 	@Override
-	public CompletableFuture<Void> updateTaskResources(Map<Integer, List<Integer>> tasks, int oldParallelism) {
+	public CompletableFuture<Void> updateTaskResources(Map<Integer, List<Integer>> tasks, int oldParallelism, List<SlotID> slotIds) {
 		// TODO: By far we only support horizontal scaling, vertival scaling is not included.
 //		System.out.println("++++++ re-allocate resources for tasks" + operatorID);
 		int operatorID = tasks.keySet().iterator().next();
@@ -165,14 +162,13 @@
 		if (tgtJobVertex.getParallelism() < oldParallelism) {
 			return cancelTasks(operatorID, 0);
 		} else if (tgtJobVertex.getParallelism() > oldParallelism) {
-			return deployTasks(operatorID, oldParallelism);
+			return deployTasks(operatorID, oldParallelism, slotIds);
 		} else {
 			throw new IllegalStateException("none of new tasks has been created");
 		}
 	}
 
-	public CompletableFuture<Void> deployTasks(int operatorID, int oldParallelism) {
->>>>>>> 85abe5ed
+	public CompletableFuture<Void> deployTasks(int operatorID, int oldParallelism, List<SlotID> slotIds) {
 		// TODO: add the task to the checkpointCoordinator
 		System.out.println("deploying... tasks of " + operatorID);
 		LOG.info("++++++ deploying tasks" + operatorID);
@@ -197,17 +193,18 @@
 //			Execution executionAttempt = taskVertices[i].getCurrentExecutionAttempt();
 //			allocateSlotFutures.add(executionAttempt.allocateAndAssignSlotForExecution(rescaleID));
 //		}
-<<<<<<< HEAD
 //		for (ExecutionVertex vertex : createCandidates.get(operatorID)) {
-		List<ExecutionVertex> vertices = createCandidates.get(operatorID);
-		for (int i = 0; i < vertices.size(); i++) {
-			Execution executionAttempt = vertices.get(i).getCurrentExecutionAttempt();
-			allocateSlotFutures.add(executionAttempt.allocateAndAssignSlotForExecution(rescaleID, slotIds.get(i)));
-=======
-		for (ExecutionVertex vertex : createdCandidates.get(operatorID)) {
-			Execution executionAttempt = vertex.getCurrentExecutionAttempt();
-			allocateSlotFutures.add(executionAttempt.allocateAndAssignSlotForExecution(rescaleID));
->>>>>>> 85abe5ed
+		if (slotIds != null) {
+			List<ExecutionVertex> vertices = createdCandidates.get(operatorID);
+			for (int i = 0; i < vertices.size(); i++) {
+				Execution executionAttempt = vertices.get(i).getCurrentExecutionAttempt();
+				allocateSlotFutures.add(executionAttempt.allocateAndAssignSlotForExecution(rescaleID, slotIds.get(i)));
+			}
+		} else {
+			for (ExecutionVertex vertex : createdCandidates.get(operatorID)) {
+				Execution executionAttempt = vertex.getCurrentExecutionAttempt();
+				allocateSlotFutures.add(executionAttempt.allocateAndAssignSlotForExecution(rescaleID));
+			}
 		}
 
 		return FutureUtils.combineAll(allocateSlotFutures)

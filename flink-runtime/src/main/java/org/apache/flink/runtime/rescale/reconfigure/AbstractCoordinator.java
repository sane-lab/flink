package org.apache.flink.runtime.rescale.reconfigure;

import org.apache.flink.runtime.concurrent.FutureUtils;
import org.apache.flink.runtime.controlplane.PrimitiveOperation;
import org.apache.flink.runtime.controlplane.StreamRelatedInstanceFactory;
import org.apache.flink.runtime.controlplane.abstraction.OperatorDescriptor;
import org.apache.flink.runtime.controlplane.abstraction.OperatorDescriptorVisitor;
import org.apache.flink.runtime.controlplane.abstraction.StreamJobExecutionPlan;
import org.apache.flink.runtime.executiongraph.ExecutionGraph;
import org.apache.flink.runtime.executiongraph.ExecutionJobVertex;
import org.apache.flink.runtime.executiongraph.ExecutionVertex;
import org.apache.flink.runtime.jobgraph.JobGraph;
import org.apache.flink.runtime.jobgraph.JobVertex;
import org.apache.flink.runtime.jobgraph.JobVertexID;
import org.apache.flink.runtime.jobgraph.OperatorID;
import org.apache.flink.runtime.jobgraph.jsonplan.JsonPlanGenerator;
import org.apache.flink.runtime.messages.Acknowledge;
import org.apache.flink.runtime.rescale.RescaleID;
import org.apache.flink.util.Preconditions;

import java.util.*;
import java.util.concurrent.CompletableFuture;
import java.util.stream.Collectors;

import static org.apache.flink.util.Preconditions.checkState;


public abstract class AbstractCoordinator implements PrimitiveOperation<Map<Integer, Map<Integer, AbstractCoordinator.Diff>>> {

	protected JobGraph jobGraph;
	protected ExecutionGraph executionGraph;
	protected ClassLoader userCodeClassLoader;

	private StreamRelatedInstanceFactory streamRelatedInstanceFactory;

	private JobGraphUpdater jobGraphUpdater;
	protected WorkloadsAssignmentHandler workloadsAssignmentHandler;
	protected StreamJobExecutionPlan heldExecutionPlan;
	protected Map<Integer, OperatorID> operatorIDMap;

	// fields for deploy cancel tasks, OperatorID -> created/removed candidates
	protected volatile Map<Integer, List<ExecutionVertex>> removedCandidates;
	protected volatile Map<Integer, List<ExecutionVertex>> createCandidates;

	// rescaleID should be maintained to identify number of reconfigs has been applied
	protected volatile RescaleID rescaleID;


	protected AbstractCoordinator(JobGraph jobGraph, ExecutionGraph executionGraph) {
		this.jobGraph = jobGraph;
		this.executionGraph = executionGraph;
		this.userCodeClassLoader = executionGraph.getUserClassLoader();
		this.removedCandidates = new HashMap<>();
		this.createCandidates = new HashMap<>();
	}

	public void setStreamRelatedInstanceFactory(StreamRelatedInstanceFactory streamRelatedInstanceFactory) {
		heldExecutionPlan = streamRelatedInstanceFactory.createExecutionPlan(jobGraph, executionGraph, userCodeClassLoader);
		workloadsAssignmentHandler = new WorkloadsAssignmentHandler(heldExecutionPlan);
		jobGraphUpdater = streamRelatedInstanceFactory.createJobGraphUpdater(jobGraph, userCodeClassLoader);
		operatorIDMap = jobGraphUpdater.getOperatorIDMap();
		this.streamRelatedInstanceFactory = streamRelatedInstanceFactory;
	}

	public StreamJobExecutionPlan getHeldExecutionPlanCopy() {
		StreamJobExecutionPlan executionPlan = streamRelatedInstanceFactory.createExecutionPlan(jobGraph, executionGraph, userCodeClassLoader);
		for (Iterator<OperatorDescriptor> it = executionPlan.getAllOperatorDescriptor(); it.hasNext(); ) {
			OperatorDescriptor descriptor = it.next();
			OperatorDescriptor heldDescriptor = heldExecutionPlan.getOperatorDescriptorByID(descriptor.getOperatorID());
			// make sure udf and other control attributes share the same reference so we could identity the change if any
			OperatorDescriptor.ApplicationLogic heldAppLogic =
				OperatorDescriptorVisitor.attachOperator(heldDescriptor).getApplicationLogic();
			OperatorDescriptor.ApplicationLogic appLogicCopy =
				OperatorDescriptorVisitor.attachOperator(descriptor).getApplicationLogic();
			heldAppLogic.copyTo(appLogicCopy);
		}
		return executionPlan;
	}

	protected JobVertexID rawVertexIDToJobVertexID(int rawID) {
		OperatorID operatorID = operatorIDMap.get(rawID);
		if (operatorID == null) {
			return null;
		}
		for (JobVertex vertex : jobGraph.getVertices()) {
			if (vertex.getOperatorIDs().contains(operatorID)) {
				return vertex.getID();
			}
		}
		return null;
	}

	@Override
	public final CompletableFuture<Map<Integer, Map<Integer, Diff>>> prepareExecutionPlan(StreamJobExecutionPlan jobExecutionPlan) {
		rescaleID = RescaleID.generateNextID();
		Map<Integer, Map<Integer, Diff>> differenceMap = new HashMap<>();
		for (Iterator<OperatorDescriptor> it = jobExecutionPlan.getAllOperatorDescriptor(); it.hasNext(); ) {
			OperatorDescriptor descriptor = it.next();
			int operatorID = descriptor.getOperatorID();
			OperatorDescriptor heldDescriptor = heldExecutionPlan.getOperatorDescriptorByID(operatorID);
			int oldParallelism = heldDescriptor.getParallelism();
			// loop until all change in this operator has been detected and sync
			List<Integer> changes = analyzeOperatorDifference(heldDescriptor, descriptor);
			Map<Integer, Diff> difference = new HashMap<>();
			differenceMap.put(operatorID, difference);
			for (int changedPosition : changes) {
				try {
					switch (changedPosition) {
						case UDF:
							OperatorDescriptor.ApplicationLogic heldAppLogic =
								OperatorDescriptorVisitor.attachOperator(heldDescriptor).getApplicationLogic();
							OperatorDescriptor.ApplicationLogic modifiedAppLogic =
								OperatorDescriptorVisitor.attachOperator(descriptor).getApplicationLogic();
							modifiedAppLogic.copyTo(heldAppLogic);
							jobGraphUpdater.updateOperator(operatorID, heldAppLogic);
							difference.put(UDF, ExecutionLogic.UDF);
							break;
						case PARALLELISM:
							heldDescriptor.setParallelism(descriptor.getParallelism());
							// next update job graph
							JobVertexID jobVertexID = rawVertexIDToJobVertexID(heldDescriptor.getOperatorID());
							JobVertex vertex = jobGraph.findVertexByID(jobVertexID);
							vertex.setParallelism(heldDescriptor.getParallelism());
//							difference.add(PARALLELISM);
							break;
						case KEY_STATE_ALLOCATION:
							OperatorWorkloadsAssignment operatorWorkloadsAssignment =
								workloadsAssignmentHandler.handleWorkloadsReallocate(operatorID, descriptor.getKeyStateAllocation());
							difference.put(
								KEY_STATE_ALLOCATION,
								operatorWorkloadsAssignment
							);
							boolean isRescale = false;
							if (heldDescriptor.getKeyStateAllocation().size() != descriptor.getKeyStateAllocation().size()) {
								// TODO: do what case PARALLELISM do.
								isRescale = true;
								rescaleExecutionGraph(heldDescriptor.getOperatorID(), oldParallelism, operatorWorkloadsAssignment);
							}
							heldDescriptor.setKeySet(descriptor.getKeyStateAllocation());
							updateKeySet(heldDescriptor, isRescale);
							break;
						case KEY_MAPPING:
							// update key set will indirectly update key mapping, so we ignore this type of detected change here
							difference.put(KEY_MAPPING, ExecutionLogic.KEY_MAPPING);
							break;
						case NO_CHANGE:
					}
				} catch (Exception e) {
					e.printStackTrace();
					return FutureUtils.completedExceptionally(e);
				}
			}

		}
		// TODO: suspend checking StreamJobExecution for scale out
//		final StreamJobExecutionPlan executionPlan = getHeldExecutionPlanCopy();
//		for (Iterator<OperatorDescriptor> it = executionPlan.getAllOperatorDescriptor(); it.hasNext(); ) {
//			OperatorDescriptor descriptor = it.next();
//			OperatorDescriptor held = heldExecutionPlan.getOperatorDescriptorByID(descriptor.getOperatorID());
//			for (int changedPosition : analyzeOperatorDifference(held, descriptor)) {
//				System.out.println("change no work:" + changedPosition);
//				return FutureUtils.completedExceptionally(new Exception("change no work:" + changedPosition));
//			}
//		}
		executionGraph.setJsonPlan(JsonPlanGenerator.generatePlan(jobGraph));
		return CompletableFuture.completedFuture(differenceMap);
	}

	private void rescaleExecutionGraph(int rawVertexID, int oldParallelism, OperatorWorkloadsAssignment operatorWorkloadsAssignment) {
		// scale up given ejv, update involved edges & partitions
		ExecutionJobVertex targetVertex = executionGraph.getJobVertex(rawVertexIDToJobVertexID(rawVertexID));
		JobVertex targetJobVertex = jobGraph.findVertexByID(rawVertexIDToJobVertexID(rawVertexID));
		Preconditions.checkNotNull(targetVertex, "can not found target vertex");
<<<<<<< HEAD
		int newParallelism = targetJobVertex.getParallelism();
		if (oldParallelism < newParallelism) {
			targetVertex.scaleOut(executionGraph.getRpcTimeout(), executionGraph.getGlobalModVersion(), System.currentTimeMillis());
		}
		// TODO: scale in
		// TODO: throw rescale exception

=======
		// TODO: this should be found through updating the JobGraph
>>>>>>> 2a3eb7c7
		List<JobVertexID> updatedDownstream = heldExecutionPlan.getOperatorDescriptorByID(rawVertexID)
			.getChildren().stream()
			.map(child -> rawVertexIDToJobVertexID(child.getOperatorID()))
			.collect(Collectors.toList());

		List<JobVertexID> updatedUpstream = heldExecutionPlan.getOperatorDescriptorByID(rawVertexID)
			.getParents().stream()
			.map(child -> rawVertexIDToJobVertexID(child.getOperatorID()))
			.collect(Collectors.toList());

		// TODO: when doing scale out/in, we need to update the checkpointCoordinator accordingly
		if (oldParallelism < targetJobVertex.getParallelism()) {
			// scale out, we assume every time only one scale out will be called. Otherwise it will subsitute current candidates
			this.createCandidates.put(rawVertexID, targetVertex.scaleOut(executionGraph.getRpcTimeout(), executionGraph.getGlobalModVersion(), System.currentTimeMillis()));

			for (JobVertexID downstreamID : updatedDownstream) {
				ExecutionJobVertex downstream = executionGraph.getJobVertex(downstreamID);
				if (downstream != null) {
					downstream.reconnectWithUpstream(targetVertex.getProducedDataSets());
				}
			}
		} else if (oldParallelism > targetJobVertex.getParallelism()) {
			// scale in
			int removedTaskId = operatorWorkloadsAssignment.getRemovedSubtask();
			checkState(removedTaskId >= 0);
			this.removedCandidates.put(rawVertexID, targetVertex.scaleIn(removedTaskId));

			for (JobVertexID upstreamID : updatedUpstream) {
				ExecutionJobVertex upstream = executionGraph.getJobVertex(upstreamID);
				assert upstream != null;
				upstream.resetProducedDataSets();
				targetVertex.reconnectWithUpstream(upstream.getProducedDataSets());
			}


			for (JobVertexID downstreamID : updatedDownstream) {
				ExecutionJobVertex downstream = executionGraph.getJobVertex(downstreamID);
				assert downstream != null;
				downstream.reconnectWithUpstream(targetVertex.getProducedDataSets());
			}
		} else {
			throw new IllegalStateException("No need to rescale with the same parallelism");
		}
		executionGraph.updateNumOfTotalVertices();
	}

	private void updateKeySet(OperatorDescriptor heldDescriptor, boolean isRescale) {
//		Map<Integer, List<Integer>> partionAssignment = new HashMap<>();
//		Map<Integer, List<Integer>> one = heldDescriptor.getKeyStateAllocation();
//		for (int i = 0; i < one.size(); i++) {
//			partionAssignment.put(i, one.get(i));
//		}
		if (isRescale) {
			jobGraphUpdater.rescale(rawVertexIDToJobVertexID(
				heldDescriptor.getOperatorID()),
				heldDescriptor.getParallelism(),
				heldDescriptor.getKeyStateAllocation());
		} else {
			jobGraphUpdater.repartition(rawVertexIDToJobVertexID(
				heldDescriptor.getOperatorID()),
				heldDescriptor.getKeyStateAllocation());
		}
	}

	private List<Integer> analyzeOperatorDifference(OperatorDescriptor self, OperatorDescriptor modified) {
		List<Integer> results = new LinkedList<>();
		OperatorDescriptor.ApplicationLogic heldAppLogic =
			OperatorDescriptorVisitor.attachOperator(self).getApplicationLogic();
		OperatorDescriptor.ApplicationLogic modifiedAppLogic =
			OperatorDescriptorVisitor.attachOperator(modified).getApplicationLogic();
		if (!heldAppLogic.equals(modifiedAppLogic)) {
			results.add(UDF);
		}
		if (self.getParallelism() != modified.getParallelism()) {
			results.add(PARALLELISM);
		}
		if (compareKeyStateAllocation(self.getKeyStateAllocation(), modified.getKeyStateAllocation())) {
			results.add(KEY_STATE_ALLOCATION);
		}
		if (compareOutputKeyMapping(self.getKeyMapping(), modified.getKeyMapping())) {
			results.add(KEY_MAPPING);
		}
		Collections.sort(results);
		return results;
	}

	/**
	 * @param map1
	 * @param map2
	 * @return true if there are different
	 */
	private boolean compareOutputKeyMapping(Map<Integer, Map<Integer, List<Integer>>> map1, Map<Integer, Map<Integer, List<Integer>>> map2) {
		if (map1.size() != map2.size()) {
			return true;
		}
		for (Integer key : map1.keySet()) {
			Map<Integer, List<Integer>> innerMap = map2.get(key);
			if (innerMap == null || compareKeyStateAllocation(map1.get(key), innerMap)) {
				return true;
			}
		}
		return false;
	}

	private boolean compareKeyStateAllocation(Map<Integer, List<Integer>> map1, Map<Integer, List<Integer>> map2) {
		if (map1.size() != map2.size()) {
			return true;
		}

		for (Integer key : map1.keySet()) {
			List<Integer> value = map2.get(key);
			if (value == null || compareIntList(map1.get(key), value)) {
				return true;
			}
		}
		return false;
	}

	/**
	 *
	 * @param list1
	 * @param list2
	 * @return true if they are not equals
	 */
	static boolean compareIntList(List<Integer> list1, List<Integer> list2) {
		if (list1.size() != list2.size()) {
			return true;
		}
		return !Arrays.equals(
			list1.stream().sorted().toArray(),
			list2.stream().sorted().toArray());
	}

	@Override
	@Deprecated
	public CompletableFuture<Acknowledge> updateFunction(JobGraph jobGraph, JobVertexID targetVertexID, OperatorID operatorID) {
		throw new UnsupportedOperationException();
	}

	// the value means priority, the higher, the later should be resolve
	public static final int UDF = 0;
	public static final int PARALLELISM = 1;
	public static final int KEY_STATE_ALLOCATION = 2;
	public static final int KEY_MAPPING = 3;
	public static final int NO_CHANGE = 4;


	public interface Diff {
	}

	enum ExecutionLogic implements Diff {
		UDF, KEY_MAPPING
	}
}<|MERGE_RESOLUTION|>--- conflicted
+++ resolved
@@ -171,17 +171,7 @@
 		ExecutionJobVertex targetVertex = executionGraph.getJobVertex(rawVertexIDToJobVertexID(rawVertexID));
 		JobVertex targetJobVertex = jobGraph.findVertexByID(rawVertexIDToJobVertexID(rawVertexID));
 		Preconditions.checkNotNull(targetVertex, "can not found target vertex");
-<<<<<<< HEAD
-		int newParallelism = targetJobVertex.getParallelism();
-		if (oldParallelism < newParallelism) {
-			targetVertex.scaleOut(executionGraph.getRpcTimeout(), executionGraph.getGlobalModVersion(), System.currentTimeMillis());
-		}
-		// TODO: scale in
-		// TODO: throw rescale exception
-
-=======
 		// TODO: this should be found through updating the JobGraph
->>>>>>> 2a3eb7c7
 		List<JobVertexID> updatedDownstream = heldExecutionPlan.getOperatorDescriptorByID(rawVertexID)
 			.getChildren().stream()
 			.map(child -> rawVertexIDToJobVertexID(child.getOperatorID()))

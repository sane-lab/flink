--- conflicted
+++ resolved
@@ -87,13 +87,6 @@
 							heldDescriptor.setUdf(descriptor.getUdf());
 							updater.updateOperator(operatorID, descriptor.getUdf());
 							break;
-<<<<<<< HEAD
-						case KEY_STATE_ALLOCATION:
-							heldDescriptor.setKeySet(descriptor.getKeyStateAllocation());
-							updateKeyset(heldDescriptor);
-							break;
-=======
->>>>>>> defaf63a
 						case PARALLELISM:
 							heldDescriptor.setParallelism(descriptor.getParallelism());
 							// next update job graph
@@ -102,7 +95,7 @@
 							vertex.setParallelism(heldDescriptor.getParallelism());
 							break;
 						case KEY_STATE_ALLOCATION:
-							heldDescriptor.setKeyStateAllocation(descriptor.getKeyStateAllocation());
+							heldDescriptor.setKeySet(descriptor.getKeyStateAllocation());
 							updateKeyset(heldDescriptor);
 							break;
 						case KEY_MAPPING:

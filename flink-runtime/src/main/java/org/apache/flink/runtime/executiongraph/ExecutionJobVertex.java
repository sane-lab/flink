/*
 * Licensed to the Apache Software Foundation (ASF) under one
 * or more contributor license agreements.  See the NOTICE file
 * distributed with this work for additional information
 * regarding copyright ownership.  The ASF licenses this file
 * to you under the Apache License, Version 2.0 (the
 * "License"); you may not use this file except in compliance
 * with the License.  You may obtain a copy of the License at
 *
 *     http://www.apache.org/licenses/LICENSE-2.0
 *
 * Unless required by applicable law or agreed to in writing, software
 * distributed under the License is distributed on an "AS IS" BASIS,
 * WITHOUT WARRANTIES OR CONDITIONS OF ANY KIND, either express or implied.
 * See the License for the specific language governing permissions and
 * limitations under the License.
 */

package org.apache.flink.runtime.executiongraph;

import org.apache.flink.annotation.VisibleForTesting;
import org.apache.flink.api.common.Archiveable;
import org.apache.flink.api.common.ExecutionConfig;
import org.apache.flink.api.common.InputDependencyConstraint;
import org.apache.flink.api.common.JobID;
import org.apache.flink.api.common.accumulators.Accumulator;
import org.apache.flink.api.common.accumulators.AccumulatorHelper;
import org.apache.flink.api.common.time.Time;
import org.apache.flink.configuration.Configuration;
import org.apache.flink.configuration.JobManagerOptions;
import org.apache.flink.configuration.MemorySize;
import org.apache.flink.core.io.InputSplit;
import org.apache.flink.core.io.InputSplitAssigner;
import org.apache.flink.core.io.InputSplitSource;
import org.apache.flink.runtime.JobException;
import org.apache.flink.runtime.accumulators.StringifiedAccumulatorResult;
import org.apache.flink.runtime.blob.BlobWriter;
import org.apache.flink.runtime.blob.PermanentBlobKey;
import org.apache.flink.runtime.clusterframework.types.ResourceProfile;
import org.apache.flink.runtime.concurrent.FutureUtils;
import org.apache.flink.runtime.execution.ExecutionState;
import org.apache.flink.runtime.jobgraph.IntermediateDataSet;
import org.apache.flink.runtime.jobgraph.IntermediateDataSetID;
import org.apache.flink.runtime.jobgraph.JobEdge;
import org.apache.flink.runtime.jobgraph.JobVertex;
import org.apache.flink.runtime.jobgraph.JobVertexID;
import org.apache.flink.runtime.jobgraph.OperatorID;
import org.apache.flink.runtime.jobmanager.scheduler.CoLocationGroup;
import org.apache.flink.runtime.jobmanager.scheduler.SlotSharingGroup;
import org.apache.flink.runtime.state.KeyGroupRangeAssignment;
import org.apache.flink.types.Either;
import org.apache.flink.util.OptionalFailure;
import org.apache.flink.util.Preconditions;
import org.apache.flink.util.SerializedValue;

import org.slf4j.Logger;

import javax.annotation.Nonnull;
import javax.annotation.Nullable;

import java.io.IOException;
import java.util.ArrayList;
import java.util.Arrays;
import java.util.Collection;
import java.util.Collections;
import java.util.HashMap;
import java.util.List;
import java.util.Map;
import java.util.concurrent.CompletableFuture;
import java.util.function.Function;
import java.util.stream.Collectors;

/**
 * An {@code ExecutionJobVertex} is part of the {@link ExecutionGraph}, and the peer
 * to the {@link JobVertex}.
 *
 * <p>The {@code ExecutionJobVertex} corresponds to a parallelized operation. It
 * contains an {@link ExecutionVertex} for each parallel instance of that operation.
 */
public class ExecutionJobVertex implements AccessExecutionJobVertex, Archiveable<ArchivedExecutionJobVertex> {

	/** Use the same log for all ExecutionGraph classes. */
	private static final Logger LOG = ExecutionGraph.LOG;

	public static final int VALUE_NOT_SET = -1;

	private final Object stateMonitor = new Object();

	private final ExecutionGraph graph;

	private final JobVertex jobVertex;

	/**
	 * The IDs of all operators contained in this execution job vertex.
	 *
	 * <p>The ID's are stored depth-first post-order; for the forking chain below the ID's would be stored as [D, E, B, C, A].
	 *  A - B - D
	 *   \    \
	 *    C    E
	 * This is the same order that operators are stored in the {@code StreamTask}.
	 */
	private final List<OperatorID> operatorIDs;

	/**
	 * The alternative IDs of all operators contained in this execution job vertex.
	 *
	 * <p>The ID's are in the same order as {@link ExecutionJobVertex#operatorIDs}.
	 */
	private final List<OperatorID> userDefinedOperatorIds;

	private ExecutionVertex[] taskVertices;

	private final IntermediateResult[] producedDataSets;

	private final List<IntermediateResult> inputs;

	private final Map<IntermediateDataSetID, Integer> iresConsumerIndex;

	private int parallelism;

	private final SlotSharingGroup slotSharingGroup;

	private final CoLocationGroup coLocationGroup;

	private final InputSplit[] inputSplits;

	private final boolean maxParallelismConfigured;

	private int maxParallelism;
	private volatile int oldParallelism;

	private final ResourceProfile resourceProfile;

	/**
	 * Either store a serialized task information, which is for all sub tasks the same,
	 * or the permanent blob key of the offloaded task information BLOB containing
	 * the serialized task information.
	 */
	private Either<SerializedValue<TaskInformation>, PermanentBlobKey> taskInformationOrBlobKey = null;

	private InputSplitAssigner splitAssigner;

	/**
	 * Convenience constructor for testing.
	 */
	@VisibleForTesting
	ExecutionJobVertex(
			ExecutionGraph graph,
			JobVertex jobVertex,
			int defaultParallelism,
			Time timeout) throws JobException {

		this(
			graph,
			jobVertex,
			defaultParallelism,
			JobManagerOptions.MAX_ATTEMPTS_HISTORY_SIZE.defaultValue(),
			timeout,
			1L,
			System.currentTimeMillis());
	}

	public ExecutionJobVertex(
			ExecutionGraph graph,
			JobVertex jobVertex,
			int defaultParallelism,
			int maxPriorAttemptsHistoryLength,
			Time timeout,
			long initialGlobalModVersion,
			long createTimestamp) throws JobException {

		if (graph == null || jobVertex == null) {
			throw new NullPointerException();
		}

		this.graph = graph;
		this.jobVertex = jobVertex;

		int vertexParallelism = jobVertex.getParallelism();
		int numTaskVertices = vertexParallelism > 0 ? vertexParallelism : defaultParallelism;

		final int configuredMaxParallelism = jobVertex.getMaxParallelism();

		this.maxParallelismConfigured = (VALUE_NOT_SET != configuredMaxParallelism);

		// if no max parallelism was configured by the user, we calculate and set a default
		setMaxParallelismInternal(maxParallelismConfigured ?
				configuredMaxParallelism : KeyGroupRangeAssignment.computeDefaultMaxParallelism(numTaskVertices));

		// verify that our parallelism is not higher than the maximum parallelism
		if (numTaskVertices > maxParallelism) {
			throw new JobException(
				String.format("Vertex %s's parallelism (%s) is higher than the max parallelism (%s). Please lower the parallelism or increase the max parallelism.",
					jobVertex.getName(),
					numTaskVertices,
					maxParallelism));
		}

		this.parallelism = numTaskVertices;
		this.oldParallelism = numTaskVertices;

		this.resourceProfile = ResourceProfile.fromResourceSpec(jobVertex.getMinResources(), MemorySize.ZERO);

		this.taskVertices = new ExecutionVertex[numTaskVertices];
		this.operatorIDs = Collections.unmodifiableList(jobVertex.getOperatorIDs());
		this.userDefinedOperatorIds = Collections.unmodifiableList(jobVertex.getUserDefinedOperatorIDs());

		this.inputs = new ArrayList<>(jobVertex.getInputs().size());
		this.iresConsumerIndex = new HashMap<>(jobVertex.getInputs().size());

		// take the sharing group
		this.slotSharingGroup = jobVertex.getSlotSharingGroup();
		this.coLocationGroup = jobVertex.getCoLocationGroup();

		// setup the coLocation group
		if (coLocationGroup != null && slotSharingGroup == null) {
			throw new JobException("Vertex uses a co-location constraint without using slot sharing");
		}

		// create the intermediate results
		this.producedDataSets = new IntermediateResult[jobVertex.getNumberOfProducedIntermediateDataSets()];

		for (int i = 0; i < jobVertex.getProducedDataSets().size(); i++) {
			final IntermediateDataSet result = jobVertex.getProducedDataSets().get(i);

			this.producedDataSets[i] = new IntermediateResult(
					result.getId(),
					this,
					numTaskVertices,
					result.getResultType());
		}

		// create all task vertices
		for (int i = 0; i < numTaskVertices; i++) {
			ExecutionVertex vertex = new ExecutionVertex(
					this,
					i,
					producedDataSets,
					timeout,
					initialGlobalModVersion,
					createTimestamp,
					maxPriorAttemptsHistoryLength);

			this.taskVertices[i] = vertex;
		}

		// sanity check for the double referencing between intermediate result partitions and execution vertices
		for (IntermediateResult ir : this.producedDataSets) {
			if (ir.getNumberOfAssignedPartitions() != parallelism) {
				throw new RuntimeException("The intermediate result's partitions were not correctly assigned.");
			}
		}

		// set up the input splits, if the vertex has any
		try {
			@SuppressWarnings("unchecked")
			InputSplitSource<InputSplit> splitSource = (InputSplitSource<InputSplit>) jobVertex.getInputSplitSource();

			if (splitSource != null) {
				Thread currentThread = Thread.currentThread();
				ClassLoader oldContextClassLoader = currentThread.getContextClassLoader();
				currentThread.setContextClassLoader(graph.getUserClassLoader());
				try {
					inputSplits = splitSource.createInputSplits(numTaskVertices);

					if (inputSplits != null) {
						splitAssigner = splitSource.getInputSplitAssigner(inputSplits);
					}
				} finally {
					currentThread.setContextClassLoader(oldContextClassLoader);
				}
			}
			else {
				inputSplits = null;
			}
		}
		catch (Throwable t) {
			throw new JobException("Creating the input splits caused an error: " + t.getMessage(), t);
		}
	}

	/**
	 * Returns a list containing the IDs of all operators contained in this execution job vertex.
	 *
	 * @return list containing the IDs of all contained operators
	 */
	public List<OperatorID> getOperatorIDs() {
		return operatorIDs;
	}

	/**
	 * Returns a list containing the alternative IDs of all operators contained in this execution job vertex.
	 *
	 * @return list containing alternative the IDs of all contained operators
	 */
	public List<OperatorID> getUserDefinedOperatorIDs() {
		return userDefinedOperatorIds;
	}

	public void setMaxParallelism(int maxParallelismDerived) {

		Preconditions.checkState(!maxParallelismConfigured,
				"Attempt to override a configured max parallelism. Configured: " + this.maxParallelism
						+ ", argument: " + maxParallelismDerived);

		setMaxParallelismInternal(maxParallelismDerived);
	}

	private void setMaxParallelismInternal(int maxParallelism) {
		if (maxParallelism == ExecutionConfig.PARALLELISM_AUTO_MAX) {
			maxParallelism = KeyGroupRangeAssignment.UPPER_BOUND_MAX_PARALLELISM;
		}

		Preconditions.checkArgument(maxParallelism > 0
						&& maxParallelism <= KeyGroupRangeAssignment.UPPER_BOUND_MAX_PARALLELISM,
				"Overriding max parallelism is not in valid bounds (1..%s), found: %s",
				KeyGroupRangeAssignment.UPPER_BOUND_MAX_PARALLELISM, maxParallelism);

		this.maxParallelism = maxParallelism;
	}

	public ExecutionGraph getGraph() {
		return graph;
	}

	public JobVertex getJobVertex() {
		return jobVertex;
	}

	@Override
	public String getName() {
		return getJobVertex().getName();
	}

	@Override
	public int getParallelism() {
		return parallelism;
	}

	public int getOldParallelism() {
		return oldParallelism;
	}

	@Override
	public int getMaxParallelism() {
		return maxParallelism;
	}

	@Override
	public ResourceProfile getResourceProfile() {
		return resourceProfile;
	}

	public boolean isMaxParallelismConfigured() {
		return maxParallelismConfigured;
	}

	public JobID getJobId() {
		return graph.getJobID();
	}

	@Override
	public JobVertexID getJobVertexId() {
		return jobVertex.getID();
	}

	@Override
	public ExecutionVertex[] getTaskVertices() {
		return taskVertices;
	}

	public IntermediateResult[] getProducedDataSets() {
		return producedDataSets;
	}

	public InputSplitAssigner getSplitAssigner() {
		return splitAssigner;
	}

	@Nullable
	public SlotSharingGroup getSlotSharingGroup() {
		return slotSharingGroup;
	}

	public CoLocationGroup getCoLocationGroup() {
		return coLocationGroup;
	}

	public List<IntermediateResult> getInputs() {
		return inputs;
	}

	public InputDependencyConstraint getInputDependencyConstraint() {
		return getJobVertex().getInputDependencyConstraint();
	}

	public Either<SerializedValue<TaskInformation>, PermanentBlobKey> getTaskInformationOrBlobKey() throws IOException {
		// only one thread should offload the task information, so let's also let only one thread
		// serialize the task information!
		synchronized (stateMonitor) {
			if (taskInformationOrBlobKey == null) {
				final BlobWriter blobWriter = graph.getBlobWriter();

				final TaskInformation taskInformation = new TaskInformation(
					jobVertex.getID(),
					jobVertex.getName(),
					parallelism,
					maxParallelism,
					jobVertex.getInvokableClassName(),
					jobVertex.getConfiguration());

				taskInformationOrBlobKey = BlobWriter.serializeAndTryOffload(
					taskInformation,
					getJobId(),
					blobWriter);
			}

			return taskInformationOrBlobKey;
		}
	}

	@Override
	public ExecutionState getAggregateState() {
		int[] num = new int[ExecutionState.values().length];
		for (ExecutionVertex vertex : this.taskVertices) {
			num[vertex.getExecutionState().ordinal()]++;
		}

		return getAggregateJobVertexState(num, parallelism);
	}

	private String generateDebugString() {

		return "ExecutionJobVertex" +
				"(" + jobVertex.getName() + " | " + jobVertex.getID() + ")" +
				"{" +
				"parallelism=" + parallelism +
				", maxParallelism=" + getMaxParallelism() +
				", maxParallelismConfigured=" + maxParallelismConfigured +
				'}';
	}


	//---------------------------------------------------------------------------------------------

	public void connectToPredecessors(Map<IntermediateDataSetID, IntermediateResult> intermediateDataSets) throws JobException {

		List<JobEdge> inputs = jobVertex.getInputs();

		if (LOG.isDebugEnabled()) {
			LOG.debug(String.format("Connecting ExecutionJobVertex %s (%s) to %d predecessors.", jobVertex.getID(), jobVertex.getName(), inputs.size()));
		}

		for (int num = 0; num < inputs.size(); num++) {
			JobEdge edge = inputs.get(num);

			if (LOG.isDebugEnabled()) {
				if (edge.getSource() == null) {
					LOG.debug(String.format("Connecting input %d of vertex %s (%s) to intermediate result referenced via ID %s.",
							num, jobVertex.getID(), jobVertex.getName(), edge.getSourceId()));
				} else {
					LOG.debug(String.format("Connecting input %d of vertex %s (%s) to intermediate result referenced via predecessor %s (%s).",
							num, jobVertex.getID(), jobVertex.getName(), edge.getSource().getProducer().getID(), edge.getSource().getProducer().getName()));
				}
			}

			// fetch the intermediate result via ID. if it does not exist, then it either has not been created, or the order
			// in which this method is called for the job vertices is not a topological order
			IntermediateResult ires = intermediateDataSets.get(edge.getSourceId());
			if (ires == null) {
				throw new JobException("Cannot connect this job graph to the previous graph. No previous intermediate result found for ID "
						+ edge.getSourceId());
			}

			this.inputs.add(ires);

			int consumerIndex = ires.registerConsumer();
			iresConsumerIndex.put(ires.getId(), consumerIndex);

			for (int i = 0; i < parallelism; i++) {
				ExecutionVertex ev = taskVertices[i];
				ev.connectSource(num, ires, edge, consumerIndex);
			}
		}
	}

	public List<ExecutionVertex> scaleOut(
		Time timeout,
		long initialGlobalModVersion,
		long createTimestamp) {

		cleanBeforeRescale();

		// TODO scaling: check sanity for parallelism
<<<<<<< HEAD
		int oldParallelism = parallelism;

		int newParallelism = getJobVertex().getParallelism();
		this.parallelism = newParallelism;

		for (IntermediateResult producedDataSet : producedDataSets) {
			producedDataSet.updateNumParallelProducers(newParallelism);
=======

		oldParallelism = parallelism;
		int numNewTaskVertices = getJobVertex().getParallelism();
		this.parallelism = numNewTaskVertices;

		for (IntermediateResult producedDataSet : producedDataSets) {
			producedDataSet.updateNumParallelProducers(numNewTaskVertices, 0);
>>>>>>> 2a3eb7c7
			producedDataSet.resetConsumers();
		}

		Configuration jobConfiguration = graph.getJobConfiguration();
		int maxPriorAttemptsHistoryLength = jobConfiguration != null ?
			jobConfiguration.getInteger(JobManagerOptions.MAX_ATTEMPTS_HISTORY_SIZE) :
			JobManagerOptions.MAX_ATTEMPTS_HISTORY_SIZE.defaultValue();

		ExecutionVertex[] newTaskVertices = new ExecutionVertex[newParallelism];
		List<ExecutionVertex> createdTaskVertices = new ArrayList<>(newParallelism - oldParallelism);
		for (int i = 0; i < newParallelism; i++) {
			if (i < oldParallelism) {
				newTaskVertices[i] = taskVertices[i];
				newTaskVertices[i].updateTaskNameWithSubtaskIndex();
			} else {
				ExecutionVertex taskVertex = new ExecutionVertex(
					this,
					i,
					producedDataSets,
					timeout,
					initialGlobalModVersion,
					createTimestamp,
					maxPriorAttemptsHistoryLength);

				for (int num = 0; num < inputs.size(); num++) {
					JobEdge edge = jobVertex.getInputs().get(num);

					IntermediateResult ires = inputs.get(num);
					int consumerIndex = iresConsumerIndex.get(ires.getId());

					taskVertex.connectSource(num, ires, edge, consumerIndex);
				}

				newTaskVertices[i] = taskVertex;
				createdTaskVertices.add(taskVertex);
			}
		}
		this.taskVertices = newTaskVertices;

		// sanity check for the double referencing between intermediate result partitions and execution vertices
		for (IntermediateResult ir : this.producedDataSets) {
			if (ir.getNumberOfAssignedPartitions() != parallelism) {
				throw new RuntimeException("The intermediate result's partitions were not correctly assigned when doing rescaling.");
			}
		}
		// TODO scaling: whether need to do something for InputSplitSource?

		return createdTaskVertices;
	}

	public List<ExecutionVertex> scaleIn(
		int removedTaskId) {

		cleanBeforeRescale();

		// TODO scaling: check sanity for parallelism
		oldParallelism = parallelism;
		int numNewTaskVertices = oldParallelism - 1;
		this.parallelism = numNewTaskVertices;

		for (IntermediateResult producedDataSet : producedDataSets) {
			producedDataSet.updateNumParallelProducers(numNewTaskVertices, removedTaskId);
			producedDataSet.resetConsumers();
		}

		ExecutionVertex[] newTaskVertices = new ExecutionVertex[numNewTaskVertices];
		// suppose only one task will be removed
		List<ExecutionVertex> removedTaskVertices = new ArrayList<>(oldParallelism - numNewTaskVertices);
		int j = 0;
		for (int i = 0; i < oldParallelism; i++) {
			if (i != removedTaskId) {
				newTaskVertices[j] = taskVertices[i];
				// update subtask index to from i to j
				newTaskVertices[j].updateTaskIndex(j);
				newTaskVertices[j].updateTaskNameWithSubtaskIndex();
				j++;
			} else {
				// this task should be canceled when all execution has completed
//				// cancel and release all resources
//				taskVertices[i].cancel();
				// update ExecutionEdge connected to upstream

//				taskVertices[i].deregisterExecution();
				removedTaskVertices.add(taskVertices[i]);
			}
		}
		this.taskVertices = newTaskVertices;

		// sanity check for the double referencing between intermediate result partitions and execution vertices
		for (IntermediateResult ir : this.producedDataSets) {
			if (ir.getNumberOfAssignedPartitions() != parallelism) {
				throw new RuntimeException("The intermediate result's partitions were not correctly assigned when doing rescaling.");
			}
		}


		// TODO scaling: whether need to do something for InputSplitSource?

		return removedTaskVertices;
	}

	public void syncOldConfigInfo() {
		this.oldParallelism = this.parallelism;
		for (ExecutionVertex vertex: taskVertices) {
			vertex.syncOldParallelSubtaskIndex();
		}
	}

	public void resetProducedDataSets() {
		for (IntermediateResult producedDataSet : producedDataSets) {
			producedDataSet.resetConsumers();
		}
	}

	public void reconnectWithUpstream(IntermediateResult[] upstreamProducedDataSets) {
		List<JobEdge> inputs = jobVertex.getInputs();

		for (IntermediateResult ires : upstreamProducedDataSets) {
			for (int num = 0; num < inputs.size(); num++) {
				JobEdge edge = inputs.get(num);

				if (edge.getSourceId().equals(ires.getId())) {
					int consumerIndex = ires.registerConsumer();
					iresConsumerIndex.put(ires.getId(), consumerIndex);

					for (int i = 0; i < parallelism; i++) {
						ExecutionVertex ev = taskVertices[i];
						ev.connectSource(num, ires, edge, consumerIndex);
					}
				}
			}
		}
	}

	public void cleanBeforeRescale() {
		// clear this field to generating updated taskInformation later
		this.taskInformationOrBlobKey = null;
	}

	//---------------------------------------------------------------------------------------------
	//  Actions
	//---------------------------------------------------------------------------------------------

	/**
	 * Cancels all currently running vertex executions.
	 */
	public void cancel() {
		for (ExecutionVertex ev : getTaskVertices()) {
			ev.cancel();
		}
	}

	/**
	 * Cancels all currently running vertex executions.
	 *
	 * @return A future that is complete once all tasks have canceled.
	 */
	public CompletableFuture<Void> cancelWithFuture() {
		return FutureUtils.waitForAll(mapExecutionVertices(ExecutionVertex::cancel));
	}

	public CompletableFuture<Void> suspend() {
		return FutureUtils.waitForAll(mapExecutionVertices(ExecutionVertex::suspend));
	}

	@Nonnull
	private Collection<CompletableFuture<?>> mapExecutionVertices(final Function<ExecutionVertex, CompletableFuture<?>> mapFunction) {
		return Arrays.stream(getTaskVertices())
			.map(mapFunction)
			.collect(Collectors.toList());
	}

	public void fail(Throwable t) {
		for (ExecutionVertex ev : getTaskVertices()) {
			ev.fail(t);
		}
	}

	public void resetForNewExecution(final long timestamp, final long expectedGlobalModVersion)
			throws GlobalModVersionMismatch {

		synchronized (stateMonitor) {
			// check and reset the sharing groups with scheduler hints
			for (int i = 0; i < parallelism; i++) {
				taskVertices[i].resetForNewExecution(timestamp, expectedGlobalModVersion);
			}

			// set up the input splits again
			try {
				if (this.inputSplits != null) {
					// lazy assignment
					@SuppressWarnings("unchecked")
					InputSplitSource<InputSplit> splitSource = (InputSplitSource<InputSplit>) jobVertex.getInputSplitSource();
					this.splitAssigner = splitSource.getInputSplitAssigner(this.inputSplits);
				}
			}
			catch (Throwable t) {
				throw new RuntimeException("Re-creating the input split assigner failed: " + t.getMessage(), t);
			}
		}
	}

	// --------------------------------------------------------------------------------------------
	//  Accumulators / Metrics
	// --------------------------------------------------------------------------------------------

	public StringifiedAccumulatorResult[] getAggregatedUserAccumulatorsStringified() {
		Map<String, OptionalFailure<Accumulator<?, ?>>> userAccumulators = new HashMap<>();

		for (ExecutionVertex vertex : taskVertices) {
			Map<String, Accumulator<?, ?>> next = vertex.getCurrentExecutionAttempt().getUserAccumulators();
			if (next != null) {
				AccumulatorHelper.mergeInto(userAccumulators, next);
			}
		}

		return StringifiedAccumulatorResult.stringifyAccumulatorResults(userAccumulators);
	}

	// --------------------------------------------------------------------------------------------
	//  Archiving
	// --------------------------------------------------------------------------------------------

	@Override
	public ArchivedExecutionJobVertex archive() {
		return new ArchivedExecutionJobVertex(this);
	}

	// ------------------------------------------------------------------------
	//  Static Utilities
	// ------------------------------------------------------------------------

	/**
	 * A utility function that computes an "aggregated" state for the vertex.
	 *
	 * <p>This state is not used anywhere in the  coordination, but can be used for display
	 * in dashboards to as a summary for how the particular parallel operation represented by
	 * this ExecutionJobVertex is currently behaving.
	 *
	 * <p>For example, if at least one parallel task is failed, the aggregate state is failed.
	 * If not, and at least one parallel task is cancelling (or cancelled), the aggregate state
	 * is cancelling (or cancelled). If all tasks are finished, the aggregate state is finished,
	 * and so on.
	 *
	 * @param verticesPerState The number of vertices in each state (indexed by the ordinal of
	 *                         the ExecutionState values).
	 * @param parallelism The parallelism of the ExecutionJobVertex
	 *
	 * @return The aggregate state of this ExecutionJobVertex.
	 */
	public static ExecutionState getAggregateJobVertexState(int[] verticesPerState, int parallelism) {
		if (verticesPerState == null || verticesPerState.length != ExecutionState.values().length) {
			throw new IllegalArgumentException("Must provide an array as large as there are execution states.");
		}

		if (verticesPerState[ExecutionState.FAILED.ordinal()] > 0) {
			return ExecutionState.FAILED;
		}
		if (verticesPerState[ExecutionState.CANCELING.ordinal()] > 0) {
			return ExecutionState.CANCELING;
		}
		else if (verticesPerState[ExecutionState.CANCELED.ordinal()] > 0) {
			return ExecutionState.CANCELED;
		}
		else if (verticesPerState[ExecutionState.RUNNING.ordinal()] > 0) {
			return ExecutionState.RUNNING;
		}
		else if (verticesPerState[ExecutionState.FINISHED.ordinal()] > 0) {
			return verticesPerState[ExecutionState.FINISHED.ordinal()] == parallelism ?
					ExecutionState.FINISHED : ExecutionState.RUNNING;
		}
		else {
			// all else collapses under created
			return ExecutionState.CREATED;
		}
	}

	public static Map<JobVertexID, ExecutionJobVertex> includeLegacyJobVertexIDs(
			Map<JobVertexID, ExecutionJobVertex> tasks) {

		Map<JobVertexID, ExecutionJobVertex> expanded = new HashMap<>(2 * tasks.size());
		// first include all new ids
		expanded.putAll(tasks);

		// now expand and add legacy ids
		for (ExecutionJobVertex executionJobVertex : tasks.values()) {
			if (null != executionJobVertex) {
				JobVertex jobVertex = executionJobVertex.getJobVertex();
				if (null != jobVertex) {
					List<JobVertexID> alternativeIds = jobVertex.getIdAlternatives();
					for (JobVertexID jobVertexID : alternativeIds) {
						ExecutionJobVertex old = expanded.put(jobVertexID, executionJobVertex);
						Preconditions.checkState(null == old || old.equals(executionJobVertex),
								"Ambiguous jobvertex id detected during expansion to legacy ids.");
					}
				}
			}
		}

		return expanded;
	}

	public static Map<OperatorID, ExecutionJobVertex> includeAlternativeOperatorIDs(
			Map<OperatorID, ExecutionJobVertex> operatorMapping) {

		Map<OperatorID, ExecutionJobVertex> expanded = new HashMap<>(2 * operatorMapping.size());
		// first include all existing ids
		expanded.putAll(operatorMapping);

		// now expand and add user-defined ids
		for (ExecutionJobVertex executionJobVertex : operatorMapping.values()) {
			if (executionJobVertex != null) {
				JobVertex jobVertex = executionJobVertex.getJobVertex();
				if (jobVertex != null) {
					for (OperatorID operatorID : jobVertex.getUserDefinedOperatorIDs()) {
						if (operatorID != null) {
							expanded.put(operatorID, executionJobVertex);
						}
					}
				}
			}
		}

		return expanded;
	}
}<|MERGE_RESOLUTION|>--- conflicted
+++ resolved
@@ -492,15 +492,6 @@
 		cleanBeforeRescale();
 
 		// TODO scaling: check sanity for parallelism
-<<<<<<< HEAD
-		int oldParallelism = parallelism;
-
-		int newParallelism = getJobVertex().getParallelism();
-		this.parallelism = newParallelism;
-
-		for (IntermediateResult producedDataSet : producedDataSets) {
-			producedDataSet.updateNumParallelProducers(newParallelism);
-=======
 
 		oldParallelism = parallelism;
 		int numNewTaskVertices = getJobVertex().getParallelism();
@@ -508,7 +499,6 @@
 
 		for (IntermediateResult producedDataSet : producedDataSets) {
 			producedDataSet.updateNumParallelProducers(numNewTaskVertices, 0);
->>>>>>> 2a3eb7c7
 			producedDataSet.resetConsumers();
 		}
 
@@ -517,9 +507,9 @@
 			jobConfiguration.getInteger(JobManagerOptions.MAX_ATTEMPTS_HISTORY_SIZE) :
 			JobManagerOptions.MAX_ATTEMPTS_HISTORY_SIZE.defaultValue();
 
-		ExecutionVertex[] newTaskVertices = new ExecutionVertex[newParallelism];
-		List<ExecutionVertex> createdTaskVertices = new ArrayList<>(newParallelism - oldParallelism);
-		for (int i = 0; i < newParallelism; i++) {
+		ExecutionVertex[] newTaskVertices = new ExecutionVertex[numNewTaskVertices];
+		List<ExecutionVertex> createdTaskVertices = new ArrayList<>(numNewTaskVertices - oldParallelism);
+		for (int i = 0; i < numNewTaskVertices; i++) {
 			if (i < oldParallelism) {
 				newTaskVertices[i] = taskVertices[i];
 				newTaskVertices[i].updateTaskNameWithSubtaskIndex();

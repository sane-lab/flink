--- conflicted
+++ resolved
@@ -480,20 +480,15 @@
 	public List<ExecutionVertex> scaleOut(
 		Time timeout,
 		long initialGlobalModVersion,
-		long createTimestamp,
-		int newParallelism) {
+		long createTimestamp) {
 
 		cleanBeforeRescale();
 
 		// TODO scaling: check sanity for parallelism
 		int oldParallelism = parallelism;
-<<<<<<< HEAD
-//		int newParallelism = oldParallelism + 1;
+
+		int newParallelism = getJobVertex().getParallelism();
 		this.parallelism = newParallelism;
-=======
-		int numNewTaskVertices = getJobVertex().getParallelism();
-		this.parallelism = numNewTaskVertices;
->>>>>>> cbae3fdc
 
 		for (IntermediateResult producedDataSet : producedDataSets) {
 			producedDataSet.updateNumParallelProducers(newParallelism);

package org.apache.flink.runtime.rescale.reconfigure;

import org.apache.flink.api.java.tuple.Tuple2;
import org.apache.flink.runtime.JobException;
import org.apache.flink.runtime.checkpoint.CheckpointCoordinator;
import org.apache.flink.runtime.checkpoint.OperatorState;
import org.apache.flink.runtime.checkpoint.PendingCheckpoint;
import org.apache.flink.runtime.checkpoint.StateAssignmentOperation;
import org.apache.flink.runtime.concurrent.FutureUtils;
import org.apache.flink.runtime.controlplane.abstraction.OperatorDescriptor;
import org.apache.flink.runtime.execution.ExecutionState;
import org.apache.flink.runtime.executiongraph.*;
import org.apache.flink.runtime.jobgraph.JobGraph;
import org.apache.flink.runtime.jobgraph.JobVertexID;
import org.apache.flink.runtime.jobgraph.OperatorID;
import org.apache.flink.runtime.messages.Acknowledge;
import org.apache.flink.runtime.rescale.RescaleID;
import org.apache.flink.runtime.rescale.RescaleOptions;
import org.apache.flink.runtime.rescale.RescalepointAcknowledgeListener;
import org.apache.flink.util.Preconditions;
import org.slf4j.Logger;
import org.slf4j.LoggerFactory;

import javax.annotation.Nonnull;
import javax.annotation.Nullable;
import java.util.*;
import java.util.concurrent.CompletableFuture;
import java.util.concurrent.CompletionException;
import java.util.stream.Collectors;

import static org.apache.flink.util.Preconditions.checkArgument;
import static org.apache.flink.util.Preconditions.checkNotNull;

public class ReconfigureCoordinator extends AbstractCoordinator {

	private static final Logger LOG = LoggerFactory.getLogger(ReconfigureCoordinator.class);
	private SynchronizeOperation currentSyncOp = null;

	public ReconfigureCoordinator(JobGraph jobGraph, ExecutionGraph executionGraph) {
		super(jobGraph, executionGraph);
	}

	/**
	 * Synchronize the tasks in the list by inject barrier from source operator.
	 * When those tasks received barrier, they should stop processing and wait next instruction.
	 * <p>
	 * To pause processing, one solution is using the pause controller
	 * For non-source operator tasks, we use pause controller to stop reading message on the mailProcessor.
	 * <p>
	 * Regard as source stream tasks, since it does not have input, we will recreate its partitions with new configuration,
	 * thus its children stream task will temporarily not receive input from this source task until they update their input gates.
	 * Here we assume that the prepare api has been called before, so the execution graph already has the latest configuration.
	 * This is to prevent that down stream task received data that does not belongs to their key set.
	 * <p>
	 *
	 * @param taskList The list of task id, each id is a tuple which the first element is operator id and the second element is offset
	 * @return A future that representing  synchronize is successful
	 */
	@Override
	public CompletableFuture<Map<Integer, Map<Integer, AbstractCoordinator.Diff>>> synchronizePauseTasks(
		List<Tuple2<Integer, Integer>> taskList,
		@Nullable Map<Integer, Map<Integer, AbstractCoordinator.Diff>> diff) {
		// we should first check if the tasks is stateless
		// if stateless, do not need to synchronize,
		System.out.println("start synchronizing..." + taskList);
		// stateful tasks, inject barrier
		SynchronizeOperation syncOp = new SynchronizeOperation(taskList);
		try {
			CompletableFuture<Map<OperatorID, OperatorState>> collectedOperatorStateFuture = syncOp.sync();
			// some check related here
			currentSyncOp = syncOp;
			return collectedOperatorStateFuture.thenApply(state ->
			{
				System.out.println("synchronizeTasks successful");
				LOG.debug("synchronizeTasks successful");
				return diff;
			});
		} catch (Exception e) {
			return FutureUtils.completedExceptionally(e);
		}
	}

	/**
	 * Resume the paused tasks by synchronize.
	 * <p>
	 * In implementation, since we use MailBoxProcessor to pause tasks,
	 * to make this resume methods make sense, the task's MailBoxProcessor should not be changed.
	 *
	 * @return
	 */
	@Override
	public CompletableFuture<Void> resumeTasks() {
		checkNotNull(currentSyncOp, "have you call sync op before?");
//		return currentSyncOp.resumeAll().thenAccept(o -> currentSyncOp = null);
		currentSyncOp = null;
		return CompletableFuture.completedFuture(null);
	}

	@Override
	public CompletableFuture<Void> updateTaskResources(int operatorID, int oldParallelism) {
		// TODO: By far we only support horizontal scaling, vertival scaling is not included.
//		System.out.println("++++++ re-allocate resources for tasks" + operatorID);
		JobVertexID tgtJobVertexID = rawVertexIDToJobVertexID(operatorID);
		ExecutionJobVertex tgtJobVertex = executionGraph.getJobVertex(tgtJobVertexID);
		assert tgtJobVertex != null;
		if (tgtJobVertex.getParallelism() < oldParallelism) {
			return cancelTasks(operatorID, 0);
		} else if (tgtJobVertex.getParallelism() > oldParallelism) {
			return deployTasks(operatorID, oldParallelism);
		} else {
			throw new IllegalStateException("none of new tasks has been created");
		}
	}

	@Override
	public CompletableFuture<Void> deployTasks(int operatorID, int oldParallelism) {
		// TODO: add the task to the checkpointCoordinator
		System.out.println("deploying... tasks of " + operatorID);
		JobVertexID tgtJobVertexID = rawVertexIDToJobVertexID(operatorID);
		ExecutionJobVertex tgtJobVertex = executionGraph.getJobVertex(tgtJobVertexID);
		Preconditions.checkNotNull(tgtJobVertex, "can not found this execution job vertex");
		tgtJobVertex.cleanBeforeRescale();

		Collection<CompletableFuture<Execution>> allocateSlotFutures =
<<<<<<< HEAD
			new ArrayList<>(tgtJobVertex.getParallelism() - oldParallelism);

		ExecutionVertex[] taskVertices = tgtJobVertex.getTaskVertices();
//		List<ExecutionVertex> createdVertex = new ArrayList<>();
//		for (int i = oldParallelism; i < srcJobVertex.getParallelism(); i++) {
//			createdVertex.add(taskVertices[i]);
//			Execution executionAttempt = taskVertices[i].getCurrentExecutionAttempt();
//			// todo a better way is to only update those partition id changed partition, now will loss some data
//			allocateSlotFutures.add(executionAttempt.allocateAndAssignSlotForExecution(RescaleID.DEFAULT));
//		for (int i = oldParallelism; i < tgtJobVertex.getParallelism(); i++) {
//			createCandidates.add(taskVertices[i]);
//			Execution executionAttempt = taskVertices[i].getCurrentExecutionAttempt();
//			allocateSlotFutures.add(executionAttempt.allocateAndAssignSlotForExecution(rescaleID));
//		}
		for (ExecutionVertex vertex : createCandidates.get(operatorID)) {
			Execution executionAttempt = vertex.getCurrentExecutionAttempt();
//			System.out.println("++++++allocate for : " + vertex.getID());
=======
			new ArrayList<>(srcJobVertex.getParallelism() - oldParallelism);

		ExecutionVertex[] taskVertices = srcJobVertex.getTaskVertices();
		RescaleID rescaleID = RescaleID.generateNextID();
		List<ExecutionVertex> createdVertex = new ArrayList<>();
		for (int i = oldParallelism; i < srcJobVertex.getParallelism(); i++) {
			createdVertex.add(taskVertices[i]);
			Execution executionAttempt = taskVertices[i].getCurrentExecutionAttempt();
			// todo a better way is to only update those partition id changed partition, now will loss some data
>>>>>>> 3d9ac41e
			allocateSlotFutures.add(executionAttempt.allocateAndAssignSlotForExecution(rescaleID));
		}

		return FutureUtils.combineAll(allocateSlotFutures)
			.whenComplete((executions, throwable) -> {
					if (throwable != null) {
						throwable.printStackTrace();
						throw new CompletionException(throwable);
					}
					System.out.println("allocated resource for new tasks of " + operatorID);
				}
			).thenCompose(executions -> {
					Collection<CompletableFuture<Acknowledge>> deployFutures =
						new ArrayList<>(tgtJobVertex.getParallelism() - oldParallelism);
					for (Execution execution : executions) {
						try {
							System.out.println("++++++ deploy: " + execution.getVertex().getID());
							deployFutures.add(execution.deploy());
						} catch (JobException e) {
							e.printStackTrace();
						}
					}
					return FutureUtils.waitForAll(deployFutures);
				}
			).thenCompose(executions -> {
				try {
//					System.out.println("++++++ update checkpoint coordinator");
					CheckpointCoordinator checkpointCoordinator = executionGraph.getCheckpointCoordinator();
					checkNotNull(checkpointCoordinator);
					checkpointCoordinator.stopCheckpointScheduler();
					checkpointCoordinator.addVertices(createCandidates.get(operatorID).toArray(new ExecutionVertex[0]), false);
					if (checkpointCoordinator.isPeriodicCheckpointingConfigured()) {
						checkpointCoordinator.startCheckpointScheduler();
					}

					return updatePartitionAndDownStreamGates(operatorID, rescaleID);
				} catch (ExecutionGraphException e) {
					e.printStackTrace();
					return FutureUtils.completedExceptionally(e);
				}
//				final List<CompletableFuture<Void>> finishedFutureList = new ArrayList<>();
//				// TODO: do we need this step? newly deployed tasks do not need to update.
////					updatePartitionAndDownStreamGates(operatorID, rescaleID, finishedFutureList);
//				// update checkpointCoodinator
//				CheckpointCoordinator checkpointCoordinator = executionGraph.getCheckpointCoordinator();
//				checkpointCoordinator.stopCheckpointScheduler();
//				checkpointCoordinator.addVertices(createCandidates.get(operatorID).toArray(new ExecutionVertex[0]), false);
//
//				if (checkpointCoordinator.isPeriodicCheckpointingConfigured()) {
//					checkpointCoordinator.startCheckpointScheduler();
//				}
//				return FutureUtils.waitForAll(finishedFutureList);
			});
	}

	@Override
	public CompletableFuture<Void> cancelTasks(int operatorID, int offset) {
		// TODO: add them to the future list
		Collection<CompletableFuture<?>> removeFutures =
			new ArrayList<>(removedCandidates.size());

		for (ExecutionVertex vertex : removedCandidates.get(operatorID)) {
			CompletableFuture<?> removedTask = vertex.cancel();
			removeFutures.add(removedTask);
		}

//		return FutureUtils.supplyAsync(() -> {
//				try {
//					CheckpointCoordinator checkpointCoordinator = executionGraph.getCheckpointCoordinator();
//					assert checkpointCoordinator != null;
//					checkpointCoordinator.stopCheckpointScheduler();
//					checkNotNull(checkpointCoordinator);
//					checkpointCoordinator.dropVertices(removedCandidates.get(operatorID).toArray(new ExecutionVertex[0]), false);
//
//					if (checkpointCoordinator.isPeriodicCheckpointingConfigured()) {
//						checkpointCoordinator.startCheckpointScheduler();
//					}
//					return updatePartitionAndDownStreamGates(operatorID, rescaleID);
//				} catch (ExecutionGraphException e) {
//					e.printStackTrace();
//					return FutureUtils.completedExceptionally(e);
//				}
//			});

		try {
			CheckpointCoordinator checkpointCoordinator = executionGraph.getCheckpointCoordinator();
			assert checkpointCoordinator != null;
			checkpointCoordinator.stopCheckpointScheduler();
			checkNotNull(checkpointCoordinator);
			checkpointCoordinator.dropVertices(removedCandidates.get(operatorID).toArray(new ExecutionVertex[0]), false);

			if (checkpointCoordinator.isPeriodicCheckpointingConfigured()) {
				checkpointCoordinator.startCheckpointScheduler();
			}
			return updatePartitionAndDownStreamGates(operatorID, rescaleID);
		} catch (ExecutionGraphException e) {
			e.printStackTrace();
			return FutureUtils.completedExceptionally(e);
		}
	}

	/**
	 * update result partition on this operator,
	 * update input gates, key group range on its down stream operator
	 *
	 * @return
	 */
	@Override
	public CompletableFuture<Map<Integer, Map<Integer, Diff>>> updateUpstreamKeyMapping(
		int destOpID,
		@Nonnull Map<Integer, Map<Integer, Diff>> diff) {

		System.out.println("update mapping...");
		final List<CompletableFuture<Void>> rescaleCandidatesFutures = new ArrayList<>();
		try {
			for (OperatorDescriptor src : heldExecutionPlan.getOperatorDescriptorByID(destOpID).getParents()) {
				// todo some partitions may not need modified, for example, broad cast partitioner
				rescaleCandidatesFutures.add(updatePartitionAndDownStreamGates(src.getOperatorID(), rescaleID));
			}
			// update key group range in target stream
			JobVertexID destJobVertexID = rawVertexIDToJobVertexID(destOpID);
			ExecutionJobVertex destJobVertex = executionGraph.getJobVertex(destJobVertexID);
			checkNotNull(destJobVertex, "can not found this execution job vertex");
//			RemappingAssignment remappingAssignment = new RemappingAssignment(
//				heldExecutionPlan.getKeyStateAllocation(destOpID)
//			);

			OperatorWorkloadsAssignment remappingAssignment = workloadsAssignmentHandler.getHeldOperatorWorkloadsAssignment(destOpID);
			for (int i = 0; i < destJobVertex.getParallelism(); i++) {
				ExecutionVertex vertex = destJobVertex.getTaskVertices()[i];
				Execution execution = vertex.getCurrentExecutionAttempt();
				if (execution != null && execution.getState() == ExecutionState.RUNNING) {
					rescaleCandidatesFutures.add(execution.scheduleRescale(
						null,
						RescaleOptions.RESCALE_KEYGROUP_RANGE_ONLY,
						remappingAssignment.getAlignedKeyGroupRange(i)));
				} else {
					vertex.assignKeyGroupRange(remappingAssignment.getAlignedKeyGroupRange(i));
				}
			}
			final SynchronizeOperation syncOp = this.currentSyncOp;
			CompletableFuture<Void> finishFuture = FutureUtils.completeAll(rescaleCandidatesFutures);
			finishFuture.thenAccept(
				o -> {
					for (OperatorDescriptor src : heldExecutionPlan.getOperatorDescriptorByID(destOpID).getParents()) {
						// check should we resume those tasks
						Map<Integer, Diff> diffMap = diff.get(src.getOperatorID());
						diffMap.remove(AbstractCoordinator.KEY_MAPPING);
						if (diffMap.isEmpty() && syncOp != null) {
							syncOp.resumeTasks(Collections.singletonList(Tuple2.of(src.getOperatorID(), -1)));
						}
					}
				}
			);
			return finishFuture.thenApply(o -> diff);
		} catch (ExecutionGraphException e) {
			return FutureUtils.completedExceptionally(e);
		}
	}

	private CompletableFuture<Void> updatePartitionAndDownStreamGates(int srcOpID, RescaleID rescaleID) throws ExecutionGraphException {
		// update result partition
		JobVertexID srcJobVertexID = rawVertexIDToJobVertexID(srcOpID);
		ExecutionJobVertex srcJobVertex = executionGraph.getJobVertex(srcJobVertexID);
		Preconditions.checkNotNull(srcJobVertex, "can not found this execution job vertex");
		List<CompletableFuture<Void>> updatePartitionsFuture = new ArrayList<>();
		if (!srcJobVertex.getInputs().isEmpty() || currentSyncOp == null) {
			// the source operator has updated its partitions when synchronization
			srcJobVertex.cleanBeforeRescale();
			for (ExecutionVertex vertex : srcJobVertex.getTaskVertices()) {
				Execution execution = vertex.getCurrentExecutionAttempt();
				if (!vertex.getRescaleId().equals(rescaleID) && execution != null && execution.getState() == ExecutionState.RUNNING) {
					execution.updateProducedPartitions(rescaleID);
					updatePartitionsFuture.add(execution.scheduleRescale(null, RescaleOptions.RESCALE_PARTITIONS_ONLY, null));
				}
			}
		}
		return FutureUtils.completeAll(updatePartitionsFuture)
			.thenCompose(o -> {
					List<CompletableFuture<Void>> updateGatesFuture = new ArrayList<>();
					// update input gates in child stream of source op
					for (OperatorDescriptor child : heldExecutionPlan.getOperatorDescriptorByID(srcOpID).getChildren()) {
						JobVertexID childID = rawVertexIDToJobVertexID(child.getOperatorID());
						try {
							updateGates(childID, updateGatesFuture);
						} catch (ExecutionGraphException e) {
							e.printStackTrace();
						}
					}
					return FutureUtils.completeAll(updateGatesFuture);
				}
			);
	}

	private void updateGates(JobVertexID jobVertexID, List<CompletableFuture<Void>> futureList) throws ExecutionGraphException {
		ExecutionJobVertex jobVertex = executionGraph.getJobVertex(jobVertexID);
		Preconditions.checkNotNull(jobVertex, "can not found this execution job vertex");
//		System.out.println("+++++update downstream..." + jobVertex.getJobVertexId());
		for (ExecutionVertex vertex : jobVertex.getTaskVertices()) {
			Execution execution = vertex.getCurrentExecutionAttempt();
			if (execution != null && execution.getState() == ExecutionState.RUNNING) {
				futureList.add(execution.scheduleRescale(null, RescaleOptions.RESCALE_GATES_ONLY, null));
			}
		}
	}

	/**
	 * update the key state in destination operator
	 *
	 * @param operatorID the id of operator that need to update state
	 * @return
	 */
	@Override
	public CompletableFuture<Map<Integer, Map<Integer, AbstractCoordinator.Diff>>> updateState(
		int operatorID,
		Map<Integer, Map<Integer, AbstractCoordinator.Diff>> diff) {

		System.out.println("update state...");
		checkNotNull(currentSyncOp, "have you call sync before");
		final SynchronizeOperation syncOp = this.currentSyncOp;

		JobVertexID jobVertexID = rawVertexIDToJobVertexID(operatorID);

		ExecutionJobVertex executionJobVertex = executionGraph.getJobVertex(jobVertexID);
		Preconditions.checkNotNull(executionJobVertex, "can not found this execution job vertex");

//		RemappingAssignment remappingAssignment = new RemappingAssignment(
//			heldExecutionPlan.getKeyStateAllocation(operatorID)
//		);
		Map<Integer, Diff> diffMap = diff.get(operatorID);
		OperatorWorkloadsAssignment remappingAssignment = (OperatorWorkloadsAssignment) diffMap.remove(AbstractCoordinator.KEY_STATE_ALLOCATION);

		if (diffMap.isEmpty()) {
			if (remappingAssignment == null) {
				syncOp.resumeTasks(Collections.singletonList(Tuple2.of(operatorID, -1)));
				return CompletableFuture.completedFuture(diff);
			} else {
				List<Tuple2<Integer, Integer>> notModifiedList =
					Arrays.stream(executionJobVertex.getTaskVertices())
						.map(ExecutionVertex::getParallelSubtaskIndex)
						.filter(i -> !remappingAssignment.isTaskModified(i))
						.map(i -> Tuple2.of(operatorID, i))
						.collect(Collectors.toList());
				syncOp.resumeTasks(notModifiedList);
			}
		}

		checkNotNull(syncOp, "no state collected currently, have you synchronized first?");
		CompletableFuture<Void> assignStateFuture = syncOp.finishedFuture.thenAccept(
			state -> {
				StateAssignmentOperation stateAssignmentOperation =
					new StateAssignmentOperation(syncOp.checkpointId, Collections.singleton(executionJobVertex), state, true);
				stateAssignmentOperation.setForceRescale(true);
				// think about latter
				stateAssignmentOperation.setRedistributeStrategy(remappingAssignment);

//				LOG.info("++++++ start to assign states");
				stateAssignmentOperation.assignStates();
				executionJobVertex.syncOldConfigInfo();
			}
		);
		return assignStateFuture.thenCompose(o -> {
				final List<CompletableFuture<?>> rescaleCandidatesFutures = new ArrayList<>();
				for (int i = 0; i < executionJobVertex.getParallelism(); i++) {
					Execution execution = executionJobVertex.getTaskVertices()[i].getCurrentExecutionAttempt();
					// for those unmodified tasks, update keygroup range, for those modified tasks, update state.
					if (!remappingAssignment.isTaskModified(i)) {
//						try {
//							System.out.println(operatorID + " update keygroup range at: " + i);
//							CompletableFuture<Void> stateUpdateFuture = execution.scheduleRescale(null,
//								RescaleOptions.RESCALE_KEYGROUP_RANGE_ONLY,
//								remappingAssignment.getAlignedKeyGroupRange(execution.getParallelSubtaskIndex()));
//							if (diffMap.isEmpty()) {
//								checkNotNull(syncOp, "have you call sync before");
//								final int taskOffset = i;
//								stateUpdateFuture.thenAccept(
//									v -> syncOp.resumeTasks(Collections.singletonList(Tuple2.of(operatorID, taskOffset))));
//							}
//						} catch (ExecutionGraphException e) {
//							e.printStackTrace();
//						}
						continue;
					}
					if (execution != null && execution.getState() == ExecutionState.RUNNING) {
						try {
							System.out.println(operatorID + " update state at: " + i);
							CompletableFuture<Void> stateUpdateFuture = execution.scheduleRescale(
								null,
								RescaleOptions.RESCALE_STATE_ONLY,
								remappingAssignment.getAlignedKeyGroupRange(execution.getParallelSubtaskIndex())
							);
							rescaleCandidatesFutures.add(stateUpdateFuture);
							if (diffMap.isEmpty()) {
								checkNotNull(syncOp, "have you call sync before");
								final int taskOffset = i;
								stateUpdateFuture.thenAccept(
									v -> syncOp.resumeTasks(Collections.singletonList(Tuple2.of(operatorID, taskOffset))));
							}
						} catch (ExecutionGraphException e) {
							e.printStackTrace();
						}
					}
				}
				return FutureUtils.completeAll(rescaleCandidatesFutures);
			}
		).thenApply(o -> diff);
	}

	/**
	 * This method also will wake up the paused tasks.
	 *
	 * @param vertexID the operator id of this operator
	 * @return
	 */
	@Override
	public CompletableFuture<Map<Integer, Map<Integer, AbstractCoordinator.Diff>>> updateFunction(
		int vertexID, Map<Integer,
		Map<Integer, AbstractCoordinator.Diff>> diff) {

		System.out.println("some one want to triggerOperatorUpdate?");
		OperatorID operatorID = super.operatorIDMap.get(vertexID);
		JobVertexID jobVertexID = rawVertexIDToJobVertexID(vertexID);

		ExecutionJobVertex executionJobVertex = executionGraph.getJobVertex(jobVertexID);
		Preconditions.checkNotNull(executionJobVertex, "can not found this execution job vertex");

		final List<CompletableFuture<?>> resultFutures =
			Arrays.stream(executionJobVertex.getTaskVertices())
				.map(ExecutionVertex::getCurrentExecutionAttempt)
				.filter(execution -> execution != null && execution.getState() == ExecutionState.RUNNING)
				.map(execution -> {
						try {
							return execution.scheduleOperatorUpdate(operatorID);
						} catch (Exception e) {
							e.printStackTrace();
							return FutureUtils.completedExceptionally(e);
						}
					}
				).collect(Collectors.toList());

		Map<Integer, Diff> diffMap = diff.get(vertexID);
		diffMap.remove(AbstractCoordinator.UDF);
		final SynchronizeOperation syncOp = this.currentSyncOp;
		final boolean resume = diffMap.isEmpty() && syncOp != null;

		CompletableFuture<Void> finishFuture = FutureUtils.completeAll(resultFutures);
		finishFuture.thenAccept(o -> {
			if (resume) {
				syncOp.resumeTasks(Collections.singletonList(Tuple2.of(vertexID, -1)));
			}
		});
		return finishFuture.thenApply(o -> diff);
	}

	private static List<ExecutionVertex> getOperatedVertex(ExecutionJobVertex executionJobVertex, int offset) {
		List<ExecutionVertex> executionVertices = new ArrayList<>();
		if (offset < 0) {
			executionVertices.addAll(Arrays.asList(executionJobVertex.getTaskVertices()));
		} else {
			checkArgument(offset < executionJobVertex.getParallelism(), "offset out of boundary");
			executionVertices.add(executionJobVertex.getTaskVertices()[offset]);
		}
		return executionVertices;
	}

	// temporary use RescalepointAcknowledgeListener
	private class SynchronizeOperation implements RescalepointAcknowledgeListener {

		private final Set<ExecutionAttemptID> notYetAcknowledgedTasks = new HashSet<>();

		private final List<Tuple2<JobVertexID, Integer>> vertexIdList;
		private final List<Tuple2<Integer, Integer>> pausedTasks;
		private final Object lock = new Object();

		private final CompletableFuture<Map<OperatorID, OperatorState>> finishedFuture;

		private long checkpointId;

		SynchronizeOperation(List<Tuple2<Integer, Integer>> taskList) {
			this.vertexIdList = taskList.stream()
				.map(t -> Tuple2.of(rawVertexIDToJobVertexID(t.f0), t.f1))
				.collect(Collectors.toList());
			this.pausedTasks = new ArrayList<>(taskList);
			finishedFuture = new CompletableFuture<>();
		}

		private CompletableFuture<Map<OperatorID, OperatorState>> sync() throws ExecutionGraphException {
			// add needed acknowledge tasks
			List<CompletableFuture<Void>> affectedExecutionPrepareSyncFutures = new LinkedList<>();
			for (Tuple2<JobVertexID, Integer> taskID : vertexIdList) {
				ExecutionJobVertex executionJobVertex = executionGraph.getJobVertex(taskID.f0);
				checkNotNull(executionJobVertex);
				List<ExecutionVertex> operatedVertex = getOperatedVertex(executionJobVertex, taskID.f1);
				if (executionJobVertex.getInputs().isEmpty()) {
					// this is source task vertex
					affectedExecutionPrepareSyncFutures.add(pauseSourceStreamTask(executionJobVertex, operatedVertex));
				} else {
					operatedVertex.stream()
						.map(ExecutionVertex::getCurrentExecutionAttempt)
						.filter(execution -> execution != null && execution.getState() == ExecutionState.RUNNING)
						.forEach(execution -> {
								affectedExecutionPrepareSyncFutures.add(execution.scheduleForInterTaskSync(TaskOperatorManager.NEED_SYNC_REQUEST));
								notYetAcknowledgedTasks.add(execution.getAttemptId());
							}
						);
				}
			}
			// make affected task prepare synchronization
			FutureUtils.completeAll(affectedExecutionPrepareSyncFutures)
				.exceptionally(throwable -> {
					throwable.printStackTrace();
					return null;
				})
				.thenRunAsync(() -> {
					try {
						CheckpointCoordinator checkpointCoordinator = executionGraph.getCheckpointCoordinator();
						checkNotNull(checkpointCoordinator, "do not have checkpointCoordinator");
						checkpointCoordinator.stopCheckpointScheduler();
						checkpointCoordinator.setRescalepointAcknowledgeListener(this);
						// temporary use rescale point
						System.out.println("send barrier...");
						checkpointCoordinator.triggerRescalePoint(System.currentTimeMillis());
					} catch (Exception e) {
						throw new CompletionException(e);
					}
				});
			return finishedFuture;
		}

		private CompletableFuture<Void> pauseSourceStreamTask(
			ExecutionJobVertex executionJobVertex,
			List<ExecutionVertex> operatedVertex) throws ExecutionGraphException {

			List<CompletableFuture<Void>> futureList = new ArrayList<>();
			executionJobVertex.cleanBeforeRescale();
			for (ExecutionVertex executionVertex : operatedVertex) {
				Execution execution = executionVertex.getCurrentExecutionAttempt();
				if (execution != null && execution.getState() == ExecutionState.RUNNING) {
					execution.updateProducedPartitions(rescaleID);
					futureList.add(execution.scheduleRescale(null, RescaleOptions.PREPARE_ONLY, null));
					notYetAcknowledgedTasks.add(execution.getAttemptId());
				}
			}
			return FutureUtils.completeAll(futureList);
		}

		@Deprecated
		private CompletableFuture<Void> resumeSourceStreamTask(
			int rawSourceVertexId,
			List<ExecutionVertex> operatedVertex) throws ExecutionGraphException {

			List<CompletableFuture<Void>> futureList = new ArrayList<>();
			for (ExecutionVertex executionVertex : operatedVertex) {
				// means has been resumed before
				if (!executionVertex.getRescaleId().equals(rescaleID)) {
					// all execution vertex of same job vertex has the same rescale id
					return FutureUtils.completedVoidFuture();
				}
			}
			for (OperatorDescriptor child : heldExecutionPlan.getOperatorDescriptorByID(rawSourceVertexId).getChildren()) {
				JobVertexID childID = rawVertexIDToJobVertexID(child.getOperatorID());
				try {
					updateGates(childID, futureList);
				} catch (ExecutionGraphException e) {
					e.printStackTrace();
				}
			}
			return FutureUtils.completeAll(futureList);
		}

		private CompletableFuture<Void> resumeAll() {
			return resumeTasks(pausedTasks);
		}

		private CompletableFuture<Void> resumeTasks(List<Tuple2<Integer, Integer>> taskList) {
			System.out.println("resuming..." + taskList);
			List<CompletableFuture<Void>> affectedExecutionPrepareSyncFutures = new LinkedList<>();
			for (Tuple2<Integer, Integer> taskID : taskList) {
				JobVertexID jobVertexID = rawVertexIDToJobVertexID(taskID.f0);
				ExecutionJobVertex executionJobVertex = executionGraph.getJobVertex(jobVertexID);
				checkNotNull(executionJobVertex);
				List<ExecutionVertex> operatedVertex = getOperatedVertex(executionJobVertex, taskID.f1);

				if (executionJobVertex.getInputs().isEmpty()) {
					// To resume source task, we need to update its down stream gates,
					// however, this has been done during update mapping.
//					try {
//						affectedExecutionPrepareSyncFutures.add(resumeSourceStreamTask(taskID.f0, operatedVertex));
//					} catch (ExecutionGraphException e) {
//						e.printStackTrace();
//					}
				} else {
					operatedVertex.stream()
						.map(ExecutionVertex::getCurrentExecutionAttempt)
						.filter(execution -> execution != null && execution.getState() == ExecutionState.RUNNING)
						.forEach(execution ->
							affectedExecutionPrepareSyncFutures.add(execution.scheduleForInterTaskSync(TaskOperatorManager.NEED_RESUME_REQUEST))
						);
				}
				this.pausedTasks.remove(taskID);
			}
			// make affected task resume
			return FutureUtils.completeAll(affectedExecutionPrepareSyncFutures);
		}

		@Override
		public void onReceiveRescalepointAcknowledge(ExecutionAttemptID attemptID, PendingCheckpoint checkpoint) {
			if (checkpointId == checkpoint.getCheckpointId()) {

				CompletableFuture.runAsync(() -> {
					LOG.info("++++++ Received Rescalepoint Acknowledgement");
					try {
						synchronized (lock) {
							if (notYetAcknowledgedTasks.isEmpty()) {
								// late come in snapshot, ignore it
								return;
							}
							notYetAcknowledgedTasks.remove(attemptID);

							if (notYetAcknowledgedTasks.isEmpty()) {
								LOG.info("++++++ handle operator states");

								CheckpointCoordinator checkpointCoordinator = executionGraph.getCheckpointCoordinator();
								checkNotNull(checkpointCoordinator);
								if (checkpointCoordinator.isPeriodicCheckpointingConfigured()) {
									checkpointCoordinator.startCheckpointScheduler();
								}

								finishedFuture.complete(new HashMap<>(checkpoint.getOperatorStates()));
							}
						}
					} catch (Exception e) {
						throw new CompletionException(e);
					}
				});
			}
		}

		@Override
		public void setCheckpointId(long checkpointId) {
			this.checkpointId = checkpointId;
			System.out.println("trigger rescale point with check point id:" + checkpointId);
		}
	}

}<|MERGE_RESOLUTION|>--- conflicted
+++ resolved
@@ -122,7 +122,6 @@
 		tgtJobVertex.cleanBeforeRescale();
 
 		Collection<CompletableFuture<Execution>> allocateSlotFutures =
-<<<<<<< HEAD
 			new ArrayList<>(tgtJobVertex.getParallelism() - oldParallelism);
 
 		ExecutionVertex[] taskVertices = tgtJobVertex.getTaskVertices();
@@ -140,17 +139,7 @@
 		for (ExecutionVertex vertex : createCandidates.get(operatorID)) {
 			Execution executionAttempt = vertex.getCurrentExecutionAttempt();
 //			System.out.println("++++++allocate for : " + vertex.getID());
-=======
-			new ArrayList<>(srcJobVertex.getParallelism() - oldParallelism);
-
-		ExecutionVertex[] taskVertices = srcJobVertex.getTaskVertices();
-		RescaleID rescaleID = RescaleID.generateNextID();
-		List<ExecutionVertex> createdVertex = new ArrayList<>();
-		for (int i = oldParallelism; i < srcJobVertex.getParallelism(); i++) {
-			createdVertex.add(taskVertices[i]);
-			Execution executionAttempt = taskVertices[i].getCurrentExecutionAttempt();
-			// todo a better way is to only update those partition id changed partition, now will loss some data
->>>>>>> 3d9ac41e
+
 			allocateSlotFutures.add(executionAttempt.allocateAndAssignSlotForExecution(rescaleID));
 		}
 

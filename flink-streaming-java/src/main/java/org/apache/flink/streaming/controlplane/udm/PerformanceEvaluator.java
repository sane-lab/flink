--- conflicted
+++ resolved
@@ -12,18 +12,10 @@
 	private final TestingThread testingThread;
 	private final Map<String, String> experimentConfig;
 
-<<<<<<< HEAD
-	public final static String AFFECTED_TASK = "test.affectedTask";
-	public final static String TEST_OPERATOR_NAME = "testOperator.name";
-	public final static String MAX_CONFIG_PARALLELISM = "testOperator.maxParallelism";
-	public final static String RECONFIG_FREQUENCY = "reconfiguration.frequency";
-	public final static String TEST_TYPE = "test.type";
-=======
 	public final static String AFFECTED_TASK = "trisk.reconfig.affected_tasks";
 	public final static String TEST_OPERATOR_NAME = "trisk.reconfig.operator.name";
 	public final static String RECONFIG_FREQUENCY = "trisk.reconfig.frequency";
 	public final static String TEST_TYPE = "trisk.reconfig.type";
->>>>>>> 9328e18d
 
 	private final static String REMAP = "remap";
 	private final static String SCALE = "scale";

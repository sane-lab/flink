--- conflicted
+++ resolved
@@ -318,19 +318,7 @@
 	protected void processInput(MailboxDefaultAction.Controller controller) throws Exception {
 		InputStatus status = inputProcessor.processInput();
 		// may use this to implement consistent
-<<<<<<< HEAD
 		if(status == InputStatus.NEED_PAUSE){
-=======
-		if(pauseActionController.ackIfPause()) {
-			if (status == InputStatus.END_OF_INPUT) {
-				controller.allActionsCompleted();
-				return;
-			}
-//			CompletableFuture<?> jointFuture = CompletableFuture.allOf(
-//				getInputOutputJointFuture(status),
-//				pauseActionController.getResumeFuture()
-//			);
->>>>>>> cec75971
 			CompletableFuture<?> resumeFuture = pauseActionController.getResumeFuture();
 			MailboxDefaultAction.Suspension suspendedDefaultAction = controller.suspendDefaultAction();
 			resumeFuture.thenRun(suspendedDefaultAction::resume)

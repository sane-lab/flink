/*
 * Licensed to the Apache Software Foundation (ASF) under one or more
 * contributor license agreements.  See the NOTICE file distributed with
 * this work for additional information regarding copyright ownership.
 * The ASF licenses this file to You under the Apache License, Version 2.0
 * (the "License"); you may not use this file except in compliance with
 * the License.  You may obtain a copy of the License at
 *
 *    http://www.apache.org/licenses/LICENSE-2.0
 *
 * Unless required by applicable law or agreed to in writing, software
 * distributed under the License is distributed on an "AS IS" BASIS,
 * WITHOUT WARRANTIES OR CONDITIONS OF ANY KIND, either express or implied.
 * See the License for the specific language governing permissions and
 * limitations under the License.
 */

package org.apache.flink.streaming.runtime.tasks;

import org.apache.flink.annotation.Internal;
import org.apache.flink.annotation.VisibleForTesting;
import org.apache.flink.api.common.TaskInfo;
import org.apache.flink.api.common.accumulators.Accumulator;
import org.apache.flink.configuration.Configuration;
import org.apache.flink.configuration.TaskManagerOptions;
import org.apache.flink.core.fs.CloseableRegistry;
import org.apache.flink.core.fs.FileSystemSafetyNet;
import org.apache.flink.metrics.Counter;
import org.apache.flink.metrics.SimpleCounter;
import org.apache.flink.runtime.checkpoint.*;
import org.apache.flink.runtime.execution.CancelTaskException;
import org.apache.flink.runtime.execution.Environment;
import org.apache.flink.runtime.io.network.api.CancelCheckpointMarker;
import org.apache.flink.runtime.io.network.api.writer.MultipleRecordWriters;
import org.apache.flink.runtime.io.network.api.writer.NonRecordWriter;
import org.apache.flink.runtime.io.network.api.writer.RecordWriter;
import org.apache.flink.runtime.io.network.api.writer.RecordWriterBuilder;
import org.apache.flink.runtime.io.network.api.writer.RecordWriterDelegate;
import org.apache.flink.runtime.io.network.api.writer.ResultPartitionWriter;
import org.apache.flink.runtime.io.network.api.writer.SingleRecordWriter;
import org.apache.flink.runtime.io.network.partition.ResultPartition;
import org.apache.flink.runtime.io.network.partition.consumer.InputGate;
import org.apache.flink.runtime.io.network.partition.consumer.SingleInputGate;
import org.apache.flink.runtime.jobgraph.OperatorID;
import org.apache.flink.runtime.jobgraph.tasks.AbstractInvokable;
import org.apache.flink.runtime.metrics.groups.OperatorMetricGroup;
import org.apache.flink.runtime.plugable.SerializationDelegate;
import org.apache.flink.runtime.rescale.TaskRescaleManager;
import org.apache.flink.runtime.state.*;
import org.apache.flink.runtime.taskmanager.DispatcherThreadFactory;
import org.apache.flink.runtime.taskmanager.InputGateWithMetrics;
import org.apache.flink.runtime.taskmanager.RuntimeEnvironment;
import org.apache.flink.runtime.util.ExecutorThreadFactory;
import org.apache.flink.runtime.util.FatalExitExceptionHandler;
import org.apache.flink.streaming.api.TimeCharacteristic;
import org.apache.flink.streaming.api.graph.StreamConfig;
import org.apache.flink.streaming.api.graph.StreamEdge;
import org.apache.flink.streaming.api.operators.*;
import org.apache.flink.streaming.runtime.io.InputStatus;
import org.apache.flink.streaming.runtime.io.RecordWriterOutput;
import org.apache.flink.streaming.runtime.io.StreamInputProcessor;
import org.apache.flink.streaming.runtime.partitioner.ConfigurableStreamPartitioner;
import org.apache.flink.streaming.runtime.partitioner.StreamPartitioner;
import org.apache.flink.streaming.runtime.streamrecord.StreamRecord;
import org.apache.flink.streaming.runtime.streamstatus.StreamStatusMaintainer;
import org.apache.flink.streaming.runtime.tasks.mailbox.MailboxDefaultAction;
import org.apache.flink.streaming.runtime.tasks.mailbox.MailboxExecutorFactory;
import org.apache.flink.streaming.runtime.tasks.mailbox.MailboxProcessor;
import org.apache.flink.streaming.runtime.tasks.mailbox.TaskMailbox;
import org.apache.flink.streaming.runtime.tasks.mailbox.TaskMailboxImpl;
import org.apache.flink.util.ExceptionUtils;
import org.apache.flink.util.Preconditions;

import org.slf4j.Logger;
import org.slf4j.LoggerFactory;

import javax.annotation.Nullable;

import java.io.Closeable;
import java.io.IOException;
import java.util.ArrayList;
import java.util.HashMap;
import java.util.List;
import java.util.Map;
import java.util.OptionalLong;
import java.util.concurrent.CompletableFuture;
import java.util.concurrent.ExecutorService;
import java.util.concurrent.Executors;
import java.util.concurrent.Future;
import java.util.concurrent.ThreadFactory;
import java.util.concurrent.atomic.AtomicReference;

/**
 * Base class for all streaming tasks. A task is the unit of local processing that is deployed
 * and executed by the TaskManagers. Each task runs one or more {@link StreamOperator}s which form
 * the Task's operator chain. Operators that are chained together execute synchronously in the
 * same thread and hence on the same stream partition. A common case for these chains
 * are successive map/flatmap/filter tasks.
 *
 * <p>The task chain contains one "head" operator and multiple chained operators.
 * The StreamTask is specialized for the type of the head operator: one-input and two-input tasks,
 * as well as for sources, iteration heads and iteration tails.
 *
 * <p>The Task class deals with the setup of the streams read by the head operator, and the streams
 * produced by the operators at the ends of the operator chain. Note that the chain may fork and
 * thus have multiple ends.
 *
 * <p>The life cycle of the task is set up as follows:
 * <pre>{@code
 *  -- setInitialState -> provides state of all operators in the chain
 *
 *  -- invoke()
 *        |
 *        +----> Create basic utils (config, etc) and load the chain of operators
 *        +----> operators.setup()
 *        +----> task specific init()
 *        +----> initialize-operator-states()
 *        +----> open-operators()
 *        +----> run()
 *        +----> close-operators()
 *        +----> dispose-operators()
 *        +----> common cleanup
 *        +----> task specific cleanup()
 * }</pre>
 *
 * <p>The {@code StreamTask} has a lock object called {@code lock}. All calls to methods on a
 * {@code StreamOperator} must be synchronized on this lock object to ensure that no methods
 * are called concurrently.
 *
 * @param <OUT>
 * @param <OP>
 */
@Internal
public abstract class StreamTask<OUT, OP extends StreamOperator<OUT>>
		extends AbstractInvokable
		implements AsyncExceptionHandler {

	/** The thread group that holds all trigger timer threads. */
	public static final ThreadGroup TRIGGER_THREAD_GROUP = new ThreadGroup("Triggers");

	/** The logger used by the StreamTask and its subclasses. */
	protected static final Logger LOG = LoggerFactory.getLogger(StreamTask.class);

	// ------------------------------------------------------------------------

	/**
	 * All actions outside of the task {@link #mailboxProcessor mailbox} (i.e. performed by another thread) must be executed through this executor
	 * to ensure that we don't have concurrent method calls that void consistent checkpoints.
	 * <p>CheckpointLock is superseded by {@link MailboxExecutor}, with
	 * {@link StreamTaskActionExecutor.SynchronizedStreamTaskActionExecutor SynchronizedStreamTaskActionExecutor}
	 * to provide lock to {@link SourceStreamTask} (will be pushed down later). </p>
	 * {@link StreamTaskActionExecutor.SynchronizedStreamTaskActionExecutor SynchronizedStreamTaskActionExecutor}
	 * will be replaced <b>here</b> with {@link StreamTaskActionExecutor} once {@link #getCheckpointLock()} pushed down to {@link SourceStreamTask}.
	 */
	private final StreamTaskActionExecutor.SynchronizedStreamTaskActionExecutor actionExecutor;

	/**
	 * The input processor. Initialized in {@link #init()} method.
	 */
	@Nullable
	protected StreamInputProcessor inputProcessor;

	/** the head operator that consumes the input streams of this task. */
	protected OP headOperator;

	/** The chain of operators executed by this task. */
	protected OperatorChain<OUT, OP> operatorChain;

	/** The configuration of this streaming task. */
	protected final StreamConfig configuration;

	/** Our state backend. We use this to create checkpoint streams and a keyed state backend. */
	protected StateBackend stateBackend;

	/** The external storage where checkpoint data is persisted. */
	private CheckpointStorageWorkerView checkpointStorage;

	/**
	 * The internal {@link TimerService} used to define the current
	 * processing time (default = {@code System.currentTimeMillis()}) and
	 * register timers for tasks to be executed in the future.
	 */
	protected TimerService timerService;

	private final Thread.UncaughtExceptionHandler uncaughtExceptionHandler;

	/** The map of user-defined accumulators of this task. */
	private final Map<String, Accumulator<?, ?>> accumulatorMap;

	/** The currently active background materialization threads. */
	private final CloseableRegistry cancelables = new CloseableRegistry();

	private final StreamTaskAsyncExceptionHandler asyncExceptionHandler;

	/**
	 * Flag to mark the task "in operation", in which case check needs to be initialized to true,
	 * so that early cancel() before invoke() behaves correctly.
	 */
	private volatile boolean isRunning;

	/** Flag to mark this task as canceled. */
	private volatile boolean canceled;

	private boolean disposedOperators;

	/** Thread pool for async snapshot workers. */
	private ExecutorService asyncOperationsThreadPool;

	private RecordWriterDelegate<SerializationDelegate<StreamRecord<OUT>>> recordWriter;

	protected final MailboxProcessor mailboxProcessor;

	private Long syncSavepointId = null;

	private final KeyGroupRange assignedKeyGroupRange;

	private volatile int idInModel;

	// ------------------------------------------------------------------------

	/**
	 * Constructor for initialization, possibly with initial state (recovery / savepoint / etc).
	 *
	 * @param env The task environment for this task.
	 */
	protected StreamTask(Environment env) {
		this(env, null);
	}

	/**
	 * Constructor for initialization, possibly with initial state (recovery / savepoint / etc).
	 *
	 * @param env The task environment for this task.
	 * @param timerService Optionally, a specific timer service to use.
	 */
	protected StreamTask(Environment env, @Nullable TimerService timerService) {
		this(env, timerService, FatalExitExceptionHandler.INSTANCE);
	}

	protected StreamTask(
			Environment environment,
			@Nullable TimerService timerService,
			Thread.UncaughtExceptionHandler uncaughtExceptionHandler) {
		this(environment, timerService, uncaughtExceptionHandler, StreamTaskActionExecutor.synchronizedExecutor());
	}

	/**
	 * Constructor for initialization, possibly with initial state (recovery / savepoint / etc).
	 *
	 * <p>This constructor accepts a special {@link TimerService}. By default (and if
	 * null is passes for the timer service) a {@link SystemProcessingTimeService DefaultTimerService}
	 * will be used.
	 *
	 * @param environment The task environment for this task.
	 * @param timerService Optionally, a specific timer service to use.
	 * @param uncaughtExceptionHandler to handle uncaught exceptions in the async operations thread pool
	 * @param actionExecutor a mean to wrap all actions performed by this task thread. Currently, only SynchronizedActionExecutor can be used to preserve locking semantics.
	 */
	protected StreamTask(
			Environment environment,
			@Nullable TimerService timerService,
			Thread.UncaughtExceptionHandler uncaughtExceptionHandler,
			StreamTaskActionExecutor.SynchronizedStreamTaskActionExecutor actionExecutor) {
		this(environment, timerService, uncaughtExceptionHandler, actionExecutor, new TaskMailboxImpl(Thread.currentThread()));
	}

	protected StreamTask(
			Environment environment,
			@Nullable TimerService timerService,
			Thread.UncaughtExceptionHandler uncaughtExceptionHandler,
			StreamTaskActionExecutor.SynchronizedStreamTaskActionExecutor actionExecutor,
			TaskMailbox mailbox) {

		super(environment);

		this.timerService = timerService;
		this.uncaughtExceptionHandler = Preconditions.checkNotNull(uncaughtExceptionHandler);
		this.configuration = new StreamConfig(getTaskConfiguration());
		this.accumulatorMap = getEnvironment().getAccumulatorRegistry().getUserMap();
		this.recordWriter = createRecordWriterDelegate(configuration, environment);
		this.actionExecutor = Preconditions.checkNotNull(actionExecutor);
		this.mailboxProcessor = new MailboxProcessor(this::processInput, mailbox, actionExecutor);
		this.asyncExceptionHandler = new StreamTaskAsyncExceptionHandler(environment);

		KeyGroupRange range = ((RuntimeEnvironment) getEnvironment()).keyGroupRange;
		TaskInfo taskInfo = getEnvironment().getTaskInfo();

		this.assignedKeyGroupRange = range != null ? range :
			KeyGroupRangeAssignment.computeKeyGroupRangeForOperatorIndex(
				taskInfo.getMaxNumberOfParallelSubtasks(),
				taskInfo.getNumberOfParallelSubtasks(),
				taskInfo.getIndexOfThisSubtask());

		this.idInModel = getEnvironment().getTaskInfo().getIndexOfThisSubtask();
	}

	// ------------------------------------------------------------------------
	//  Life cycle methods for specific implementations
	// ------------------------------------------------------------------------

	protected abstract void init() throws Exception;

	protected void cancelTask() throws Exception {
	}

	protected void cleanup() throws Exception {
		if (inputProcessor != null) {
			inputProcessor.close();
		}
	}

	/**
	 * This method implements the default action of the task (e.g. processing one event from the input). Implementations
	 * should (in general) be non-blocking.
	 *
	 * @param controller controller object for collaborative interaction between the action and the stream task.
	 * @throws Exception on any problems in the action.
	 */
	protected void processInput(MailboxDefaultAction.Controller controller) throws Exception {
		InputStatus status = inputProcessor.processInput();
		if (status == InputStatus.MORE_AVAILABLE && recordWriter.isAvailable()) {
			return;
		}
		if (status == InputStatus.END_OF_INPUT) {
			controller.allActionsCompleted();
			return;
		}
		// may use this to implement consistent
		if(status == InputStatus.PAUSE){
			CompletableFuture<?> jointFuture = new CompletableFuture<>();
			MailboxDefaultAction.Suspension suspendedDefaultAction = controller.suspendDefaultAction();
			jointFuture.thenRun(suspendedDefaultAction::resume);
			return;
		}
		CompletableFuture<?> jointFuture = getInputOutputJointFuture(status);
		MailboxDefaultAction.Suspension suspendedDefaultAction = controller.suspendDefaultAction();
		jointFuture.thenRun(suspendedDefaultAction::resume);
	}

	/**
	 * Considers three scenarios to combine input and output futures:
	 * 1. Both input and output are unavailable.
	 * 2. Only input is unavailable.
	 * 3. Only output is unavailable.
	 */
	private CompletableFuture<?> getInputOutputJointFuture(InputStatus status) {
		if (status == InputStatus.NOTHING_AVAILABLE && !recordWriter.isAvailable()) {
			return CompletableFuture.allOf(inputProcessor.getAvailableFuture(), recordWriter.getAvailableFuture());
		} else if (status == InputStatus.NOTHING_AVAILABLE) {
			return inputProcessor.getAvailableFuture();
		} else {
			return recordWriter.getAvailableFuture();
		}
	}

	private void resetSynchronousSavepointId() {
		syncSavepointId = null;
	}

	private void setSynchronousSavepointId(long checkpointId) {
		Preconditions.checkState(
			syncSavepointId == null, "at most one stop-with-savepoint checkpoint at a time is allowed");
		syncSavepointId = checkpointId;
	}

	@VisibleForTesting
	OptionalLong getSynchronousSavepointId() {
		return syncSavepointId != null ? OptionalLong.of(syncSavepointId) : OptionalLong.empty();
	}

	private boolean isSynchronousSavepointId(long checkpointId) {
		return syncSavepointId != null && syncSavepointId == checkpointId;
	}

	private void runSynchronousSavepointMailboxLoop() throws Exception {
		assert syncSavepointId != null;

		MailboxExecutor mailboxExecutor = mailboxProcessor.getMailboxExecutor(TaskMailbox.MAX_PRIORITY);

		while (!canceled && syncSavepointId != null) {
			mailboxExecutor.yield();
		}
	}

	/**
	 * Emits the {@link org.apache.flink.streaming.api.watermark.Watermark#MAX_WATERMARK MAX_WATERMARK}
	 * so that all registered timers are fired.
	 *
	 * <p>This is used by the source task when the job is {@code TERMINATED}. In the case,
	 * we want all the timers registered throughout the pipeline to fire and the related
	 * state (e.g. windows) to be flushed.
	 *
	 * <p>For tasks other than the source task, this method does nothing.
	 */
	protected void advanceToEndOfEventTime() throws Exception {

	}

	/**
	 * Instructs the task to go through its normal termination routine, i.e. exit the run-loop
	 * and call {@link StreamOperator#close()} and {@link StreamOperator#dispose()} on its operators.
	 *
	 * <p>This is used by the source task to get out of the run-loop when the job is stopped with a savepoint.
	 *
	 * <p>For tasks other than the source task, this method does nothing.
	 */
	protected void finishTask() throws Exception {

	}

	// ------------------------------------------------------------------------
	//  Core work methods of the Stream Task
	// ------------------------------------------------------------------------

	public StreamTaskStateInitializer createStreamTaskStateInitializer() {
		return new StreamTaskStateInitializerImpl(
			getEnvironment(),
			stateBackend);
	}

	protected Counter setupNumRecordsInCounter(StreamOperator streamOperator) {
		try {
			return ((OperatorMetricGroup) streamOperator.getMetricGroup()).getIOMetricGroup().getNumRecordsInCounter();
		} catch (Exception e) {
			LOG.warn("An exception occurred during the metrics setup.", e);
			return new SimpleCounter();
		}
	}

	private void beforeInvoke() throws Exception {
		disposedOperators = false;
		LOG.debug("Initializing {}.", getName());

		asyncOperationsThreadPool = Executors.newCachedThreadPool(new ExecutorThreadFactory("AsyncOperations", uncaughtExceptionHandler));

		stateBackend = createStateBackend();
		checkpointStorage = stateBackend.createCheckpointStorage(getEnvironment().getJobID());

		// if the clock is not already set, then assign a default TimeServiceProvider
		if (timerService == null) {
			ThreadFactory timerThreadFactory =
				new DispatcherThreadFactory(TRIGGER_THREAD_GROUP, "Time Trigger for " + getName());

			timerService = new SystemProcessingTimeService(
				this::handleTimerException,
				timerThreadFactory);
		}

		operatorChain = new OperatorChain<>(this, recordWriter);
		headOperator = operatorChain.getHeadOperator();

		// task specific initialization
		init();

		// save the work of reloading state, etc, if the task is already canceled
		if (canceled) {
			throw new CancelTaskException();
		}

		// -------- Invoke --------
		LOG.debug("Invoking {}", getName());

		// we need to make sure that any triggers scheduled in open() cannot be
		// executed before all operators are opened
		actionExecutor.runThrowing(() -> {
			// both the following operations are protected by the lock
			// so that we avoid race conditions in the case that initializeState()
			// registers a timer, that fires before the open() is called.

			initializeStateAndOpen();
		});
	}

	@Override
	public final void invoke() throws Exception {
		try {
			beforeInvoke();

			// final check to exit early before starting to run
			if (canceled) {
				throw new CancelTaskException();
			}

			// let the task do its work
			isRunning = true;
			runMailboxLoop();

			// if this left the run() method cleanly despite the fact that this was canceled,
			// make sure the "clean shutdown" is not attempted
			if (canceled) {
				throw new CancelTaskException();
			}

			afterInvoke();
		}
		finally {
			cleanUpInvoke();
		}
	}

	private void runMailboxLoop() throws Exception {
		mailboxProcessor.runMailboxLoop();
	}

	private void afterInvoke() throws Exception {
		LOG.debug("Finished task {}", getName());

		// make sure no further checkpoint and notification actions happen.
		// we make sure that no other thread is currently in the locked scope before
		// we close the operators by trying to acquire the checkpoint scope lock
		// we also need to make sure that no triggers fire concurrently with the close logic
		// at the same time, this makes sure that during any "regular" exit where still
		actionExecutor.runThrowing(() -> {
			// this is part of the main logic, so if this fails, the task is considered failed
			closeAllOperators();

			// make sure no new timers can come
			timerService.quiesce();

			// let mailbox execution reject all new letters from this point
			mailboxProcessor.prepareClose();

			// only set the StreamTask to not running after all operators have been closed!
			// See FLINK-7430
			isRunning = false;
		});
		// processes the remaining mails; no new mails can be enqueued
		mailboxProcessor.drain();

		// make sure all timers finish
		timerService.awaitPendingAfterQuiesce();

		LOG.debug("Closed operators for task {}", getName());

		// make sure all buffered data is flushed
		operatorChain.flushOutputs();

		// make an attempt to dispose the operators such that failures in the dispose call
		// still let the computation fail
		disposeAllOperators(false);
		disposedOperators = true;
	}

	private void cleanUpInvoke() throws Exception {
		// clean up everything we initialized
		isRunning = false;

		// Now that we are outside the user code, we do not want to be interrupted further
		// upon cancellation. The shutdown logic below needs to make sure it does not issue calls
		// that block and stall shutdown.
		// Additionally, the cancellation watch dog will issue a hard-cancel (kill the TaskManager
		// process) as a backup in case some shutdown procedure blocks outside our control.
		setShouldInterruptOnCancel(false);

		// clear any previously issued interrupt for a more graceful shutdown
		Thread.interrupted();

		// stop all timers and threads
		tryShutdownTimerService();

		// stop all asynchronous checkpoint threads
		try {
			cancelables.close();
			shutdownAsyncThreads();
		} catch (Throwable t) {
			// catch and log the exception to not replace the original exception
			LOG.error("Could not shut down async checkpoint threads", t);
		}

		// we must! perform this cleanup
		try {
			cleanup();
		} catch (Throwable t) {
			// catch and log the exception to not replace the original exception
			LOG.error("Error during cleanup of stream task", t);
		}

		// if the operators were not disposed before, do a hard dispose
		disposeAllOperators(true);

		// release the output resources. this method should never fail.
		if (operatorChain != null) {
			// beware: without synchronization, #performCheckpoint() may run in
			//         parallel and this call is not thread-safe
			actionExecutor.run(() -> operatorChain.releaseOutputs());
		} else {
			// failed to allocate operatorChain, clean up record writers
			recordWriter.close();
		}

		mailboxProcessor.close();
	}

	@Override
	public final void cancel() throws Exception {
		isRunning = false;
		canceled = true;

		// the "cancel task" call must come first, but the cancelables must be
		// closed no matter what
		try {
			cancelTask();
		}
		finally {
			mailboxProcessor.allActionsCompleted();
			cancelables.close();
		}
	}

	public void updateOperator(Configuration updatedConfig, OperatorID operatorID) throws Exception {
		// There are two implementation options:
		// Option 1:
		//  re-create the whole operator chain as well as head operator,
		//  should reinitialize all the state in this task, some state snapshot needed if any
		// Option 2:
		//  substitute the target operator inside the operator chain,
		//  need to be considered to synchronize all the associated reference

		// I choose to use option 1. Since options 2 have too many dependencies which makes change very complex and messy.
		// Besides, the state consistency are remain required in future development
		// For example, user want to change the logic of one Operator while keeps the original state

<<<<<<< HEAD
		// todo, some synchronization effort is required
		// one possible solution that:
		// - send a signal to each tasks of the target operator,
		// - all tasks of this operator suspend and wait a future to resume then
		// - the future is return to OperatorUpdateCoordinator and the Coordinator will start to substitute the operator
		//   logic inside each tasks, reinitialize the state and open each tasks
		// - future is done and then all task get resumed
=======
		final CheckpointMetaData checkpointMetaData = new CheckpointMetaData(LocalSnapshotOperation.LOCAL_CHECKPOINT_ID, System.currentTimeMillis());
		final CheckpointOptions checkpointOptions = CheckpointOptions.forCheckpointWithDefaultLocation();
		final CheckpointStreamFactory storage = checkpointStorage.resolveCheckpointStorageLocation(
			checkpointMetaData.getCheckpointId(),
			checkpointOptions.getTargetLocation());

		LocalSnapshotOperation localSnapshotOperation = new LocalSnapshotOperation(
			this,
			checkpointMetaData,
			checkpointOptions,
			storage);
		localSnapshotOperation.executeLocalSnapshot().thenAccept(
			stateSnapshot ->{
				try {
					recreateOperatorChain(stateSnapshot);
				} catch (Exception e) {
					e.printStackTrace();
				}
			}
		);
	}

	public void recreateOperatorChain(TaskStateSnapshot stateSnapshot) throws Exception {
		JobManagerTaskRestore jobManagerTaskRestore = new JobManagerTaskRestore(0, stateSnapshot);
		getEnvironment().getTaskStateManager().updateTaskRestore(jobManagerTaskRestore);
>>>>>>> 9a01aae3

		// todo this implementation will lost state
		operatorChain = new OperatorChain<>(this, recordWriter);
		headOperator = operatorChain.getHeadOperator();

		// task specific initialization
		// todo will we really need to reinitialize everything?
		// Need to understand deeply the operator chain mechanism and then decide
		if(this.inputProcessor != null) {
			// todo, close input process may not ensure "at least once"
			this.inputProcessor.close();
			this.inputProcessor = null;
		}
		init();

		// save the work of reloading state, etc, if the task is already canceled
		if (canceled) {
			throw new CancelTaskException();
		}

		// -------- Invoke --------
		LOG.debug("Invoking {}", getName());

		// we need to make sure that any triggers scheduled in open() cannot be
		// executed before all operators are opened
		// both the following operations are protected by the lock
		// so that we avoid race conditions in the case that initializeState()
		// registers a timer, that fires before the open() is called.
		actionExecutor.runThrowing(this::initializeStateAndOpen);
	}

	public MailboxExecutorFactory getMailboxExecutorFactory() {
		return this.mailboxProcessor::getMailboxExecutor;
	}

	public final boolean isRunning() {
		return isRunning;
	}

	public final boolean isCanceled() {
		return canceled;
	}

	/**
	 * Execute {@link StreamOperator#close()} of each operator in the chain of this
	 * {@link StreamTask}. Closing happens from <b>head to tail</b> operator in the chain,
	 * contrary to {@link StreamOperator#open()} which happens <b>tail to head</b>
	 * (see {@link #initializeStateAndOpen()}).
	 */
	private void closeAllOperators() throws Exception {
		// We need to close them first to last, since upstream operators in the chain might emit
		// elements in their close methods.
		StreamOperator<?>[] allOperators = operatorChain.getAllOperators();
		for (int i = allOperators.length - 1; i >= 0; i--) {
			StreamOperator<?> operator = allOperators[i];
			if (operator != null) {
				operator.close();
			}

			// The operators on the chain, except for the head operator, must be one-input operators.
			// So after the upstream operator on the chain is closed, the input of its downstream operator
			// reaches the end.
			if (i > 0) {
				operatorChain.endNonHeadOperatorInput(allOperators[i - 1]);
			}
		}
	}

	private void shutdownAsyncThreads() throws Exception {
		if (!asyncOperationsThreadPool.isShutdown()) {
			asyncOperationsThreadPool.shutdownNow();
		}
	}

	/**
	 * Execute @link StreamOperator#dispose()} of each operator in the chain of this
	 * {@link StreamTask}. Disposing happens from <b>tail to head</b> operator in the chain.
	 */
	private void disposeAllOperators(boolean logOnlyErrors) throws Exception {
		if (operatorChain != null && !disposedOperators) {
			for (StreamOperator<?> operator : operatorChain.getAllOperators()) {
				if (operator == null) {
					continue;
				}
				if (!logOnlyErrors) {
					operator.dispose();
				}
				else {
					try {
						operator.dispose();
					}
					catch (Exception e) {
						LOG.error("Error during disposal of stream operator.", e);
					}
				}
			}
			disposedOperators = true;
		}
	}

	/**
	 * The finalize method shuts down the timer. This is a fail-safe shutdown, in case the original
	 * shutdown method was never called.
	 *
	 * <p>This should not be relied upon! It will cause shutdown to happen much later than if manual
	 * shutdown is attempted, and cause threads to linger for longer than needed.
	 */
	@Override
	protected void finalize() throws Throwable {
		super.finalize();
		if (timerService != null) {
			if (!timerService.isTerminated()) {
				LOG.info("Timer service is shutting down.");
				timerService.shutdownService();
			}
		}

		cancelables.close();
	}

	boolean isSerializingTimestamps() {
		TimeCharacteristic tc = configuration.getTimeCharacteristic();
		return tc == TimeCharacteristic.EventTime | tc == TimeCharacteristic.IngestionTime;
	}

	// ------------------------------------------------------------------------
	//  Access to properties and utilities
	// ------------------------------------------------------------------------

	/**
	 * Gets the name of the task, in the form "taskname (2/5)".
	 * @return The name of the task.
	 */
	public String getName() {
		return getEnvironment().getTaskInfo().getTaskNameWithSubtasks();
	}

	/**
	 * Gets the name of the task, appended with the subtask indicator and execution id.
	 *
	 * @return The name of the task, with subtask indicator and execution id.
	 */
	String getTaskNameWithSubtaskAndId() {
		return getEnvironment().getTaskInfo().getTaskNameWithSubtasks() +
			" (" + getEnvironment().getExecutionId() + ')';
	}

	/**
	 * Gets the lock object on which all operations that involve data and state mutation have to lock.
	 * @return The checkpoint lock object.
	 * @deprecated This method will be removed in future releases. Use {@linkplain MailboxExecutor mailbox executor}
	 * to run {@link StreamTask} actions that require synchronization (e.g. checkpointing, collecting output).
	 * <p>
	 * For other (non-{@link StreamTask}) actions other synchronization means can be used.
	 * </p>
	 * MailboxExecutor {@link MailboxExecutor#yield() yield} or {@link MailboxExecutor#tryYield() tryYield} methods can
	 * be used for actions that should give control to other actions temporarily.
	 * <p>
	 * MailboxExecutor can be accessed by using {@link org.apache.flink.streaming.api.operators.YieldingOperatorFactory YieldingOperatorFactory}.
	 * Example usage can be found in {@link org.apache.flink.streaming.api.operators.async.AsyncWaitOperator AsyncWaitOperator}.
	 * </p>
	 */
	@Deprecated
	public Object getCheckpointLock() {
		return actionExecutor.getMutex();
	}

	public CheckpointStorageWorkerView getCheckpointStorage() {
		return checkpointStorage;
	}

	public StreamConfig getConfiguration() {
		return configuration;
	}

	public Map<String, Accumulator<?, ?>> getAccumulatorMap() {
		return accumulatorMap;
	}

	public StreamStatusMaintainer getStreamStatusMaintainer() {
		return operatorChain;
	}

	RecordWriterOutput<?>[] getStreamOutputs() {
		return operatorChain.getStreamOutputs();
	}

	public KeyGroupRange getAssignedKeyGroupRange() {
		return assignedKeyGroupRange;
	}

	// ------------------------------------------------------------------------
	//  Checkpoint and Restore
	// ------------------------------------------------------------------------

	@Override
	public Future<Boolean> triggerCheckpointAsync(
			CheckpointMetaData checkpointMetaData,
			CheckpointOptions checkpointOptions,
			boolean advanceToEndOfEventTime) {

		return mailboxProcessor.getMainMailboxExecutor().submit(
				() -> triggerCheckpoint(checkpointMetaData, checkpointOptions, advanceToEndOfEventTime),
				"checkpoint %s with %s",
			checkpointMetaData,
			checkpointOptions);
	}

	private boolean triggerCheckpoint(
			CheckpointMetaData checkpointMetaData,
			CheckpointOptions checkpointOptions,
			boolean advanceToEndOfEventTime) throws Exception {
		try {
			// No alignment if we inject a checkpoint
			CheckpointMetrics checkpointMetrics = new CheckpointMetrics()
				.setBytesBufferedInAlignment(0L)
				.setAlignmentDurationNanos(0L);

			boolean success = performCheckpoint(checkpointMetaData, checkpointOptions, checkpointMetrics, advanceToEndOfEventTime);
			if (!success) {
				declineCheckpoint(checkpointMetaData.getCheckpointId());
			}
			return success;
		} catch (Exception e) {
			// propagate exceptions only if the task is still in "running" state
			if (isRunning) {
				Exception exception = new Exception("Could not perform checkpoint " + checkpointMetaData.getCheckpointId() +
					" for operator " + getName() + '.', e);
				handleCheckpointException(exception);
				throw exception;
			} else {
				LOG.debug("Could not perform checkpoint {} for operator {} while the " +
					"invokable was not in state running.", checkpointMetaData.getCheckpointId(), getName(), e);
				return false;
			}
		}
	}

	@Override
	public void triggerCheckpointOnBarrier(
			CheckpointMetaData checkpointMetaData,
			CheckpointOptions checkpointOptions,
			CheckpointMetrics checkpointMetrics) throws Exception {

		try {
			if (performCheckpoint(checkpointMetaData, checkpointOptions, checkpointMetrics, false)) {
				if (isSynchronousSavepointId(checkpointMetaData.getCheckpointId())) {
					runSynchronousSavepointMailboxLoop();
				}
			}
		}
		catch (CancelTaskException e) {
			LOG.info("Operator {} was cancelled while performing checkpoint {}.",
					getName(), checkpointMetaData.getCheckpointId());
			throw e;
		}
		catch (Exception e) {
			throw new Exception("Could not perform checkpoint " + checkpointMetaData.getCheckpointId() + " for operator " +
				getName() + '.', e);
		}
	}

	@Override
	public void abortCheckpointOnBarrier(long checkpointId, Throwable cause) throws Exception {
		LOG.debug("Aborting checkpoint via cancel-barrier {} for task {}", checkpointId, getName());

		// notify the coordinator that we decline this checkpoint
		getEnvironment().declineCheckpoint(checkpointId, cause);

		// notify all downstream operators that they should not wait for a barrier from us
		actionExecutor.runThrowing(() -> operatorChain.broadcastCheckpointCancelMarker(checkpointId));
	}

	private boolean performCheckpoint(
			CheckpointMetaData checkpointMetaData,
			CheckpointOptions checkpointOptions,
			CheckpointMetrics checkpointMetrics,
			boolean advanceToEndOfTime) throws Exception {

		LOG.debug("Starting checkpoint ({}) {} on task {}",
			checkpointMetaData.getCheckpointId(), checkpointOptions.getCheckpointType(), getName());

		final long checkpointId = checkpointMetaData.getCheckpointId();

		if (isRunning) {
			actionExecutor.runThrowing(() -> {

				if (checkpointOptions.getCheckpointType().isSynchronous()) {
					setSynchronousSavepointId(checkpointId);

					if (advanceToEndOfTime) {
						advanceToEndOfEventTime();
					}
				}

				// All of the following steps happen as an atomic step from the perspective of barriers and
				// records/watermarks/timers/callbacks.
				// We generally try to emit the checkpoint barrier as soon as possible to not affect downstream
				// checkpoint alignments

				// Step (1): Prepare the checkpoint, allow operators to do some pre-barrier work.
				//           The pre-barrier work should be nothing or minimal in the common case.
				operatorChain.prepareSnapshotPreBarrier(checkpointId);

				// Step (2): Send the checkpoint barrier downstream
				operatorChain.broadcastCheckpointBarrier(
						checkpointId,
						checkpointMetaData.getTimestamp(),
						checkpointOptions);

				// Step (3): Take the state snapshot. This should be largely asynchronous, to not
				//           impact progress of the streaming topology
				checkpointState(checkpointMetaData, checkpointOptions, checkpointMetrics);

				// Step (4): Check whether the checkpoint is rescalepoint type, and do rescaling if it is.
				checkRescalePoint(checkpointMetaData, checkpointOptions, checkpointMetrics);
			});

			return true;
		} else {
			actionExecutor.runThrowing(() -> {
				// we cannot perform our checkpoint - let the downstream operators know that they
				// should not wait for any input from this operator

				// we cannot broadcast the cancellation markers on the 'operator chain', because it may not
				// yet be created
				final CancelCheckpointMarker message = new CancelCheckpointMarker(checkpointMetaData.getCheckpointId());
				recordWriter.broadcastEvent(message);
			});

			return false;
		}
	}

	protected void declineCheckpoint(long checkpointId) {
		getEnvironment().declineCheckpoint(
			checkpointId,
			new CheckpointException("Task Name" + getName(), CheckpointFailureReason.CHECKPOINT_DECLINED_TASK_NOT_READY));
	}

	protected void handleCheckpointException(Exception exception) {
		handleException(exception);
	}

	public ExecutorService getAsyncOperationsThreadPool() {
		return asyncOperationsThreadPool;
	}

	@Override
	public Future<Void> notifyCheckpointCompleteAsync(long checkpointId) {
		return mailboxProcessor.getMailboxExecutor(TaskMailbox.MAX_PRIORITY).submit(
				() -> notifyCheckpointComplete(checkpointId),
				"checkpoint %d complete", checkpointId);
	}

	private void notifyCheckpointComplete(long checkpointId) {
		try {
			boolean success = actionExecutor.call(() -> {
				if (isRunning) {
					LOG.debug("Notification of complete checkpoint for task {}", getName());

					for (StreamOperator<?> operator : operatorChain.getAllOperators()) {
						if (operator != null) {
							operator.notifyCheckpointComplete(checkpointId);
						}
					}
					return true;
				} else {
					LOG.debug("Ignoring notification of complete checkpoint for not-running task {}", getName());
					return true;
				}
			});
			getEnvironment().getTaskStateManager().notifyCheckpointComplete(checkpointId);
			if (success && isSynchronousSavepointId(checkpointId)) {
				finishTask();
				// Reset to "notify" the internal synchronous savepoint mailbox loop.
				resetSynchronousSavepointId();
			}
		} catch (Exception e) {
			handleException(new RuntimeException("Error while confirming checkpoint", e));
		}
	}

	private void tryShutdownTimerService() {

		if (timerService != null && !timerService.isTerminated()) {

			try {
				final long timeoutMs = getEnvironment().getTaskManagerInfo().getConfiguration().
					getLong(TaskManagerOptions.TASK_CANCELLATION_TIMEOUT_TIMERS);

				if (!timerService.shutdownServiceUninterruptible(timeoutMs)) {
					LOG.warn("Timer service shutdown exceeded time limit of {} ms while waiting for pending " +
						"timers. Will continue with shutdown procedure.", timeoutMs);
				}
			} catch (Throwable t) {
				// catch and log the exception to not replace the original exception
				LOG.error("Could not shut down timer service", t);
			}
		}
	}

	private void checkpointState(
			CheckpointMetaData checkpointMetaData,
			CheckpointOptions checkpointOptions,
			CheckpointMetrics checkpointMetrics) throws Exception {

		CheckpointStreamFactory storage = checkpointStorage.resolveCheckpointStorageLocation(
				checkpointMetaData.getCheckpointId(),
				checkpointOptions.getTargetLocation());

		CheckpointingOperation checkpointingOperation = new CheckpointingOperation(
			this,
			checkpointMetaData,
			checkpointOptions,
			storage,
			checkpointMetrics);

		checkpointingOperation.executeCheckpointing();
	}

	/**
	 * Execute {@link StreamOperator#initializeState()} followed by {@link StreamOperator#open()} of each operator in
	 * the chain of this {@link StreamTask}. State initialization and opening happens from <b>tail to head</b> operator
	 * in the chain, contrary to {@link StreamOperator#close()} which happens <b>head to tail</b>
	 * (see {@link #closeAllOperators()}.
	 */
	private void initializeStateAndOpen() throws Exception {

		StreamOperator<?>[] allOperators = operatorChain.getAllOperators();

		for (StreamOperator<?> operator : allOperators) {
			if (null != operator) {
				operator.initializeState();
				operator.open();
			}
		}
	}

	// ------------------------------------------------------------------------
	//  State backend
	// ------------------------------------------------------------------------

	private StateBackend createStateBackend() throws Exception {
		final StateBackend fromApplication = configuration.getStateBackend(getUserCodeClassLoader());

		return StateBackendLoader.fromApplicationOrConfigOrDefault(
				fromApplication,
				getEnvironment().getTaskManagerInfo().getConfiguration(),
				getUserCodeClassLoader(),
				LOG);
	}

	/**
	 * Returns the {@link TimerService} responsible for telling the current processing time and registering actual timers.
	 */
	@VisibleForTesting
	TimerService getTimerService() {
		Preconditions.checkState(timerService != null, "The timer service has not been initialized.");
		return timerService;
	}

	public ProcessingTimeService getProcessingTimeService(int operatorIndex) {
		Preconditions.checkState(timerService != null, "The timer service has not been initialized.");
		MailboxExecutor mailboxExecutor = mailboxProcessor.getMailboxExecutor(operatorIndex);
		return new ProcessingTimeServiceImpl(timerService, callback -> deferCallbackToMailbox(mailboxExecutor, callback));
	}

	/**
	 * Handles an exception thrown by another thread (e.g. a TriggerTask),
	 * other than the one executing the main task by failing the task entirely.
	 *
	 * <p>In more detail, it marks task execution failed for an external reason
	 * (a reason other than the task code itself throwing an exception). If the task
	 * is already in a terminal state (such as FINISHED, CANCELED, FAILED), or if the
	 * task is already canceling this does nothing. Otherwise it sets the state to
	 * FAILED, and, if the invokable code is running, starts an asynchronous thread
	 * that aborts that code.
	 *
	 * <p>This method never blocks.
	 */
	@Override
	public void handleAsyncException(String message, Throwable exception) {
		if (isRunning) {
			// only fail if the task is still running
			asyncExceptionHandler.handleAsyncException(message, exception);
		}
	}

	private void handleException(Throwable exception) {
		if (isRunning) {
			getEnvironment().failExternally(exception);
		}
	}

	// ------------------------------------------------------------------------
	//  Rescale
	// ------------------------------------------------------------------------

	protected void reconnect() {}

	private void initReconnect() {
		TaskRescaleManager rescaleManager = ((RuntimeEnvironment) getEnvironment()).taskRescaleManager;

		if (!rescaleManager.isScalingTarget()) {
			return;
		}
		LOG.info("++++++ trigger target vertex rescaling: " + this.toString());
		// this line is to record the time to redistribute
//		long start = System.nanoTime();

		try {
			// update gate
			if (rescaleManager.isScalingGates()) {
				for (InputGate gate : getEnvironment().getAllInputGates()) {
					rescaleManager.substituteInputGateChannels((SingleInputGate) ((InputGateWithMetrics) gate).getInputGate());
				}
			}

			// update output (writers)
			if (rescaleManager.isScalingPartitions()) {
				ResultPartitionWriter[] oldWriterCopies =
					rescaleManager.substituteResultPartitions(getEnvironment().getAllWriters());

				recordWriter = createRecordWriterDelegate(configuration, getEnvironment());

				RecordWriterOutput[] oldStreamOutputCopies =
					operatorChain.substituteRecordWriter(this, recordWriter);

				//  close old output and unregister partitions
				for (RecordWriterOutput<?> streamOutput : oldStreamOutputCopies) {
					streamOutput.flush();
					streamOutput.close();
				}

				rescaleManager.unregisterPartitions(oldWriterCopies);
			}

			reconnect();
		} catch (Exception e) {
			LOG.info("++++++ error", e);
		} finally {
			rescaleManager.finish();
//			System.out.println("redistribute id: " + this.toString() + " time: " + (System.nanoTime() - start));
			// complete reconnection, then start to process tuple,
			// the total migration time is T(complete reconnection) - T(receive barrior).
			System.out.println(this.toString() + " completed reconnection: " + System.currentTimeMillis());
		}
	}

	private void checkRescalePoint(
		CheckpointMetaData checkpointMetaData,
		CheckpointOptions checkpointOptions,
		CheckpointMetrics checkpointMetrics) {

		if (!checkpointOptions.getCheckpointType().isRescalepoint()) {
			return;
		}

		// add a timer for measuring blocking time
		System.out.println(this.toString() + " received checkpoint: " + System.currentTimeMillis());

		initReconnect();
	}

	@Override
	public void reinitializeState(KeyGroupRange keyGroupRange, int idInModel) {
		LOG.info("++++++ let's reinitialize state: " + this.toString() + "  " + keyGroupRange + "  idInModel: " + idInModel);

		try {
			actionExecutor.runThrowing(() -> {
				this.assignedKeyGroupRange.update(keyGroupRange);
//				this.idInModel = idInModel;

				initializeStateAndOpen();

				initReconnect();
			});
		} catch (Exception e) {
			LOG.info("++++++ error", e);
			throw new RuntimeException(e);
		}
//		throw new IllegalArgumentException("reinitializeState is not suppported now.");
	}

	@Override
	public void updateKeyGroupRange(KeyGroupRange keyGroupRange) {
		LOG.info("++++++ updateKeyGroupRange: "  + this.toString() + "  " + keyGroupRange);

		TaskRescaleManager rescaleManager = ((RuntimeEnvironment) getEnvironment()).taskRescaleManager;

		actionExecutor.runThrowing(() -> {
			this.assignedKeyGroupRange.update(keyGroupRange);

			// not only update keygroup range, but also the offset in statetable.
			updateKeyGroupOffset();

			rescaleManager.finish();
		});

//		throw new IllegalArgumentException("updateKeyGroupRange is not suppported now.");
	}

	private void updateKeyGroupOffset() {
		StreamOperator<?>[] allOperators = operatorChain.getAllOperators();

		for (StreamOperator<?> operator : allOperators) {
			if (null != operator) {
				operator.updateKeyGroupOffset();
			}
		}
	}

	// ------------------------------------------------------------------------
	//  Utilities
	// ------------------------------------------------------------------------

	@Override
	public String toString() {
		return getName();
	}

	// ------------------------------------------------------------------------

	/**
	 * Utility class to encapsulate the handling of asynchronous exceptions.
	 */
	static class StreamTaskAsyncExceptionHandler {
		private final Environment environment;

		StreamTaskAsyncExceptionHandler(Environment environment) {
			this.environment = environment;
		}

		void handleAsyncException(String message, Throwable exception) {
			environment.failExternally(new AsynchronousException(message, exception));
		}
	}

	/**
	 * This runnable executes the asynchronous parts of all involved backend snapshots for the subtask.
	 */
	@VisibleForTesting
	protected static final class AsyncCheckpointRunnable implements Runnable, Closeable {

		private final StreamTask<?, ?> owner;

		private final Map<OperatorID, OperatorSnapshotFutures> operatorSnapshotsInProgress;

		private final CheckpointMetaData checkpointMetaData;
		private final CheckpointMetrics checkpointMetrics;

		private final long asyncStartNanos;

		private final AtomicReference<CheckpointingOperation.AsyncCheckpointState> asyncCheckpointState = new AtomicReference<>(
			CheckpointingOperation.AsyncCheckpointState.RUNNING);

		AsyncCheckpointRunnable(
			StreamTask<?, ?> owner,
			Map<OperatorID, OperatorSnapshotFutures> operatorSnapshotsInProgress,
			CheckpointMetaData checkpointMetaData,
			CheckpointMetrics checkpointMetrics,
			long asyncStartNanos) {

			this.owner = Preconditions.checkNotNull(owner);
			this.operatorSnapshotsInProgress = Preconditions.checkNotNull(operatorSnapshotsInProgress);
			this.checkpointMetaData = Preconditions.checkNotNull(checkpointMetaData);
			this.checkpointMetrics = Preconditions.checkNotNull(checkpointMetrics);
			this.asyncStartNanos = asyncStartNanos;
		}

		@Override
		public void run() {
			FileSystemSafetyNet.initializeSafetyNetForThread();
			try {

				TaskStateSnapshot jobManagerTaskOperatorSubtaskStates =
					new TaskStateSnapshot(operatorSnapshotsInProgress.size());

				TaskStateSnapshot localTaskOperatorSubtaskStates =
					new TaskStateSnapshot(operatorSnapshotsInProgress.size());

				for (Map.Entry<OperatorID, OperatorSnapshotFutures> entry : operatorSnapshotsInProgress.entrySet()) {

					OperatorID operatorID = entry.getKey();
					OperatorSnapshotFutures snapshotInProgress = entry.getValue();

					// finalize the async part of all by executing all snapshot runnables
					OperatorSnapshotFinalizer finalizedSnapshots =
						new OperatorSnapshotFinalizer(snapshotInProgress);

					jobManagerTaskOperatorSubtaskStates.putSubtaskStateByOperatorID(
						operatorID,
						finalizedSnapshots.getJobManagerOwnedState());

					localTaskOperatorSubtaskStates.putSubtaskStateByOperatorID(
						operatorID,
						finalizedSnapshots.getTaskLocalState());
				}

				final long asyncEndNanos = System.nanoTime();
				final long asyncDurationMillis = (asyncEndNanos - asyncStartNanos) / 1_000_000L;

				checkpointMetrics.setAsyncDurationMillis(asyncDurationMillis);

				if (asyncCheckpointState.compareAndSet(CheckpointingOperation.AsyncCheckpointState.RUNNING,
					CheckpointingOperation.AsyncCheckpointState.COMPLETED)) {

					reportCompletedSnapshotStates(
						jobManagerTaskOperatorSubtaskStates,
						localTaskOperatorSubtaskStates,
						asyncDurationMillis);

				} else {
					LOG.debug("{} - asynchronous part of checkpoint {} could not be completed because it was closed before.",
						owner.getName(),
						checkpointMetaData.getCheckpointId());
				}
			} catch (Exception e) {
				if (LOG.isDebugEnabled()) {
					LOG.debug("{} - asynchronous part of checkpoint {} could not be completed.",
						owner.getName(),
						checkpointMetaData.getCheckpointId(),
						e);
				}
				handleExecutionException(e);
			} finally {
				owner.cancelables.unregisterCloseable(this);
				FileSystemSafetyNet.closeSafetyNetAndGuardedResourcesForThread();
			}
		}

		private void reportCompletedSnapshotStates(
			TaskStateSnapshot acknowledgedTaskStateSnapshot,
			TaskStateSnapshot localTaskStateSnapshot,
			long asyncDurationMillis) {

			TaskStateManager taskStateManager = owner.getEnvironment().getTaskStateManager();

			boolean hasAckState = acknowledgedTaskStateSnapshot.hasState();
			boolean hasLocalState = localTaskStateSnapshot.hasState();

			Preconditions.checkState(hasAckState || !hasLocalState,
				"Found cached state but no corresponding primary state is reported to the job " +
					"manager. This indicates a problem.");

			// we signal stateless tasks by reporting null, so that there are no attempts to assign empty state
			// to stateless tasks on restore. This enables simple job modifications that only concern
			// stateless without the need to assign them uids to match their (always empty) states.
			taskStateManager.reportTaskStateSnapshots(
				checkpointMetaData,
				checkpointMetrics,
				hasAckState ? acknowledgedTaskStateSnapshot : null,
				hasLocalState ? localTaskStateSnapshot : null);

			LOG.debug("{} - finished asynchronous part of checkpoint {}. Asynchronous duration: {} ms",
				owner.getName(), checkpointMetaData.getCheckpointId(), asyncDurationMillis);

			LOG.trace("{} - reported the following states in snapshot for checkpoint {}: {}.",
				owner.getName(), checkpointMetaData.getCheckpointId(), acknowledgedTaskStateSnapshot);
		}

		private void handleExecutionException(Exception e) {

			boolean didCleanup = false;
			CheckpointingOperation.AsyncCheckpointState currentState = asyncCheckpointState.get();

			while (CheckpointingOperation.AsyncCheckpointState.DISCARDED != currentState) {

				if (asyncCheckpointState.compareAndSet(
					currentState,
					CheckpointingOperation.AsyncCheckpointState.DISCARDED)) {

					didCleanup = true;

					try {
						cleanup();
					} catch (Exception cleanupException) {
						e.addSuppressed(cleanupException);
					}

					Exception checkpointException = new Exception(
						"Could not materialize checkpoint " + checkpointMetaData.getCheckpointId() + " for operator " +
							owner.getName() + '.',
						e);

					// We only report the exception for the original cause of fail and cleanup.
					// Otherwise this followup exception could race the original exception in failing the task.
					try {
						owner.getEnvironment().declineCheckpoint(checkpointMetaData.getCheckpointId(), checkpointException);
					} catch (Exception unhandled) {
						AsynchronousException asyncException = new AsynchronousException(unhandled);
						owner.handleAsyncException("Failure in asynchronous checkpoint materialization", asyncException);
					}

					currentState = CheckpointingOperation.AsyncCheckpointState.DISCARDED;
				} else {
					currentState = asyncCheckpointState.get();
				}
			}

			if (!didCleanup) {
				LOG.trace("Caught followup exception from a failed checkpoint thread. This can be ignored.", e);
			}
		}

		@Override
		public void close() {
			if (asyncCheckpointState.compareAndSet(
				CheckpointingOperation.AsyncCheckpointState.RUNNING,
				CheckpointingOperation.AsyncCheckpointState.DISCARDED)) {

				try {
					cleanup();
				} catch (Exception cleanupException) {
					LOG.warn("Could not properly clean up the async checkpoint runnable.", cleanupException);
				}
			} else {
				logFailedCleanupAttempt();
			}
		}

		private void cleanup() throws Exception {
			LOG.debug(
				"Cleanup AsyncCheckpointRunnable for checkpoint {} of {}.",
				checkpointMetaData.getCheckpointId(),
				owner.getName());

			Exception exception = null;

			// clean up ongoing operator snapshot results and non partitioned state handles
			for (OperatorSnapshotFutures operatorSnapshotResult : operatorSnapshotsInProgress.values()) {
				if (operatorSnapshotResult != null) {
					try {
						operatorSnapshotResult.cancel();
					} catch (Exception cancelException) {
						exception = ExceptionUtils.firstOrSuppressed(cancelException, exception);
					}
				}
			}

			if (null != exception) {
				throw exception;
			}
		}

		private void logFailedCleanupAttempt() {
			LOG.debug("{} - asynchronous checkpointing operation for checkpoint {} has " +
					"already been completed. Thus, the state handles are not cleaned up.",
				owner.getName(),
				checkpointMetaData.getCheckpointId());
		}
	}

	public CloseableRegistry getCancelables() {
		return cancelables;
	}

	// ------------------------------------------------------------------------

	private static final class CheckpointingOperation {

		private final StreamTask<?, ?> owner;

		private final CheckpointMetaData checkpointMetaData;
		private final CheckpointOptions checkpointOptions;
		private final CheckpointMetrics checkpointMetrics;
		private final CheckpointStreamFactory storageLocation;

		private final StreamOperator<?>[] allOperators;

		private long startSyncPartNano;
		private long startAsyncPartNano;

		// ------------------------

		private final Map<OperatorID, OperatorSnapshotFutures> operatorSnapshotsInProgress;

		public CheckpointingOperation(
			StreamTask<?, ?> owner,
			CheckpointMetaData checkpointMetaData,
			CheckpointOptions checkpointOptions,
			CheckpointStreamFactory checkpointStorageLocation,
			CheckpointMetrics checkpointMetrics) {

			this.owner = Preconditions.checkNotNull(owner);
			this.checkpointMetaData = Preconditions.checkNotNull(checkpointMetaData);
			this.checkpointOptions = Preconditions.checkNotNull(checkpointOptions);
			this.checkpointMetrics = Preconditions.checkNotNull(checkpointMetrics);
			this.storageLocation = Preconditions.checkNotNull(checkpointStorageLocation);
			this.allOperators = owner.operatorChain.getAllOperators();
			this.operatorSnapshotsInProgress = new HashMap<>(allOperators.length);
		}

		public void executeCheckpointing() throws Exception {
			startSyncPartNano = System.nanoTime();

			try {
				for (StreamOperator<?> op : allOperators) {
					checkpointStreamOperator(op);
				}

				if (LOG.isDebugEnabled()) {
					LOG.debug("Finished synchronous checkpoints for checkpoint {} on task {}",
						checkpointMetaData.getCheckpointId(), owner.getName());
				}

				startAsyncPartNano = System.nanoTime();

				checkpointMetrics.setSyncDurationMillis((startAsyncPartNano - startSyncPartNano) / 1_000_000);

				// we are transferring ownership over snapshotInProgressList for cleanup to the thread, active on submit
				AsyncCheckpointRunnable asyncCheckpointRunnable = new AsyncCheckpointRunnable(
					owner,
					operatorSnapshotsInProgress,
					checkpointMetaData,
					checkpointMetrics,
					startAsyncPartNano);

				owner.cancelables.registerCloseable(asyncCheckpointRunnable);
				owner.asyncOperationsThreadPool.execute(asyncCheckpointRunnable);

				if (LOG.isDebugEnabled()) {
					LOG.debug("{} - finished synchronous part of checkpoint {}. " +
							"Alignment duration: {} ms, snapshot duration {} ms",
						owner.getName(), checkpointMetaData.getCheckpointId(),
						checkpointMetrics.getAlignmentDurationNanos() / 1_000_000,
						checkpointMetrics.getSyncDurationMillis());
				}
			} catch (Exception ex) {
				// Cleanup to release resources
				for (OperatorSnapshotFutures operatorSnapshotResult : operatorSnapshotsInProgress.values()) {
					if (null != operatorSnapshotResult) {
						try {
							operatorSnapshotResult.cancel();
						} catch (Exception e) {
							LOG.warn("Could not properly cancel an operator snapshot result.", e);
						}
					}
				}

				if (LOG.isDebugEnabled()) {
					LOG.debug("{} - did NOT finish synchronous part of checkpoint {}. " +
							"Alignment duration: {} ms, snapshot duration {} ms",
						owner.getName(), checkpointMetaData.getCheckpointId(),
						checkpointMetrics.getAlignmentDurationNanos() / 1_000_000,
						checkpointMetrics.getSyncDurationMillis());
				}

				if (checkpointOptions.getCheckpointType().isSynchronous()) {
					// in the case of a synchronous checkpoint, we always rethrow the exception,
					// so that the task fails.
					// this is because the intention is always to stop the job after this checkpointing
					// operation, and without the failure, the task would go back to normal execution.
					throw ex;
				} else {
					owner.getEnvironment().declineCheckpoint(checkpointMetaData.getCheckpointId(), ex);
				}
			}
		}

		@SuppressWarnings("deprecation")
		private void checkpointStreamOperator(StreamOperator<?> op) throws Exception {
			if (null != op) {

				OperatorSnapshotFutures snapshotInProgress = op.snapshotState(
					checkpointMetaData.getCheckpointId(),
					checkpointMetaData.getTimestamp(),
					checkpointOptions,
					storageLocation);
				operatorSnapshotsInProgress.put(op.getOperatorID(), snapshotInProgress);
			}
		}

		private enum AsyncCheckpointState {
			RUNNING,
			DISCARDED,
			COMPLETED
		}
	}

	private static final class LocalSnapshotOperation {

		private final StreamTask<?, ?> owner;
		private final static long LOCAL_CHECKPOINT_ID = 0;

		private final CheckpointMetaData checkpointMetaData;
		private final CheckpointOptions checkpointOptions;
		private final CheckpointStreamFactory storageLocation;

		private final StreamOperator<?>[] allOperators;

		private long startAsyncPartNano;

		// ------------------------

		private final Map<OperatorID, OperatorSnapshotFutures> operatorSnapshotsInProgress;

		LocalSnapshotOperation(
			StreamTask<?, ?> owner,
			CheckpointMetaData checkpointMetaData,
			CheckpointOptions checkpointOptions,
			CheckpointStreamFactory checkpointStorageLocation) {

			this.owner = Preconditions.checkNotNull(owner);
			this.checkpointMetaData = Preconditions.checkNotNull(checkpointMetaData);
			this.checkpointOptions = Preconditions.checkNotNull(checkpointOptions);
			this.storageLocation = Preconditions.checkNotNull(checkpointStorageLocation);
			this.allOperators = owner.operatorChain.getAllOperators();
			this.operatorSnapshotsInProgress = new HashMap<>(allOperators.length);
		}

		/**
		 * Snapshot state of all the operators which will be used to reinitialize state of this task.
		 * This is required by update logic inside operator in this StreamTask
		 *
		 * @throws Exception
		 */
		CompletableFuture<TaskStateSnapshot> executeLocalSnapshot() throws Exception {

			long startSyncPartNano = System.nanoTime();

			try {
				for (StreamOperator<?> op : allOperators) {
					checkpointStreamOperator(op);
				}

//				if (LOG.isDebugEnabled()) {
//					LOG.debug("Finished synchronous checkpoints for checkpoint {} on task {}",
//						checkpointMetaData.getCheckpointId(), owner.getName());
//				}

				startAsyncPartNano = System.nanoTime();

//				checkpointMetrics.setSyncDurationMillis((startAsyncPartNano - startSyncPartNano) / 1_000_000);

				CompletableFuture<TaskStateSnapshot> snapshotCompletableFuture = new CompletableFuture<>();

				// we are transferring ownership over snapshotInProgressList for cleanup to the thread, active on submit
				SnapshotRunnable snapshotRunnable = new SnapshotRunnable() {

					@Override
					public void close() throws IOException {
						closeRunSnapshot();
					}

					@Override
					public void run() {
						runSnapshot(this, snapshotCompletableFuture);
					}
				};

				owner.cancelables.registerCloseable(snapshotRunnable);
				owner.asyncOperationsThreadPool.execute(snapshotRunnable);

//				if (LOG.isDebugEnabled()) {
//					LOG.debug("{} - finished synchronous part of checkpoint {}. " +
//							"Alignment duration: {} ms, snapshot duration {} ms",
//						owner.getName(), checkpointMetaData.getCheckpointId(),
//						checkpointMetrics.getAlignmentDurationNanos() / 1_000_000,
//						checkpointMetrics.getSyncDurationMillis());
//				}
				return snapshotCompletableFuture;
			} catch (Exception ex) {
				// Cleanup to release resources
				for (OperatorSnapshotFutures operatorSnapshotResult : operatorSnapshotsInProgress.values()) {
					if (null != operatorSnapshotResult) {
						try {
							operatorSnapshotResult.cancel();
						} catch (Exception e) {
							LOG.warn("Could not properly cancel an operator snapshot result.", e);
						}
					}
				}

//				if (LOG.isDebugEnabled()) {
//					LOG.debug("{} - did NOT finish synchronous part of checkpoint {}. " +
//							"Alignment duration: {} ms, snapshot duration {} ms",
//						owner.getName(), checkpointMetaData.getCheckpointId(),
//						checkpointMetrics.getAlignmentDurationNanos() / 1_000_000,
//						checkpointMetrics.getSyncDurationMillis());
//				}

//				if (checkpointOptions.getCheckpointType().isSynchronous()) {
//					// in the case of a synchronous checkpoint, we always rethrow the exception,
//					// so that the task fails.
//					// this is because the intention is always to stop the job after this checkpointing
//					// operation, and without the failure, the task would go back to normal execution.
//					throw ex;
//				} else {
//					owner.getEnvironment().declineCheckpoint(checkpointMetaData.getCheckpointId(), ex);
//				}
			}
			return CompletableFuture.completedFuture(null);
		}

		private void checkpointStreamOperator(StreamOperator<?> op) throws Exception {
			if (null != op) {

				OperatorSnapshotFutures snapshotInProgress = op.snapshotState(
					checkpointMetaData.getCheckpointId(),
					checkpointMetaData.getTimestamp(),
					checkpointOptions,
					storageLocation);
				operatorSnapshotsInProgress.put(op.getOperatorID(), snapshotInProgress);
			}
		}

		//---------------------------use to update logic of operator------------------------
		private interface SnapshotRunnable extends Runnable, Closeable{}

		private void runSnapshot(Closeable closeHandle, CompletableFuture<TaskStateSnapshot> snapshotCompletableFuture) {
			FileSystemSafetyNet.initializeSafetyNetForThread();
			try {

				TaskStateSnapshot jobManagerTaskOperatorSubtaskStates =
					new TaskStateSnapshot(operatorSnapshotsInProgress.size());

				TaskStateSnapshot localTaskOperatorSubtaskStates =
					new TaskStateSnapshot(operatorSnapshotsInProgress.size());

				for (Map.Entry<OperatorID, OperatorSnapshotFutures> entry : operatorSnapshotsInProgress.entrySet()) {

					OperatorID operatorID = entry.getKey();
					OperatorSnapshotFutures snapshotInProgress = entry.getValue();

					// finalize the async part of all by executing all snapshot runnables
					OperatorSnapshotFinalizer finalizedSnapshots =
						new OperatorSnapshotFinalizer(snapshotInProgress);

					jobManagerTaskOperatorSubtaskStates.putSubtaskStateByOperatorID(
						operatorID,
						finalizedSnapshots.getJobManagerOwnedState());

					localTaskOperatorSubtaskStates.putSubtaskStateByOperatorID(
						operatorID,
						finalizedSnapshots.getTaskLocalState());
				}

				final long asyncEndNanos = System.nanoTime();
				final long asyncDurationMillis = (asyncEndNanos - startAsyncPartNano) / 1_000_000L;

//				checkpointMetrics.setAsyncDurationMillis(asyncDurationMillis);

				//something report to caller here
				// ...
				snapshotCompletableFuture.complete(jobManagerTaskOperatorSubtaskStates);
			} catch (Exception e) {
//				if (LOG.isDebugEnabled()) {
//					LOG.debug("{} - asynchronous part of checkpoint {} could not be completed.",
//						owner.getName(),
//						checkpointMetaData.getCheckpointId(),
//						e);
//				}
			} finally {
				if(!snapshotCompletableFuture.isDone()){
					snapshotCompletableFuture.complete(null);
				}
				owner.cancelables.unregisterCloseable(closeHandle);
				FileSystemSafetyNet.closeSafetyNetAndGuardedResourcesForThread();
			}
		}

		private final AtomicReference<CheckpointingOperation.AsyncCheckpointState> asyncCheckpointState = new AtomicReference<>(
			CheckpointingOperation.AsyncCheckpointState.RUNNING);

		void closeRunSnapshot() {
			if (asyncCheckpointState.compareAndSet(
				CheckpointingOperation.AsyncCheckpointState.RUNNING,
				CheckpointingOperation.AsyncCheckpointState.DISCARDED)) {

				try {
					cleanup();
				} catch (Exception cleanupException) {
					LOG.warn("Could not properly clean up the async checkpoint runnable.", cleanupException);
				}
			} else {
				logFailedCleanupAttempt();
			}
		}

		private void cleanup() throws Exception {
			LOG.debug(
				"Cleanup AsyncCheckpointRunnable for checkpoint {} of {}.",
				LOCAL_CHECKPOINT_ID,
				owner.getName());

			Exception exception = null;

			// clean up ongoing operator snapshot results and non partitioned state handles
			for (OperatorSnapshotFutures operatorSnapshotResult : operatorSnapshotsInProgress.values()) {
				if (operatorSnapshotResult != null) {
					try {
						operatorSnapshotResult.cancel();
					} catch (Exception cancelException) {
						exception = ExceptionUtils.firstOrSuppressed(cancelException, exception);
					}
				}
			}

			if (null != exception) {
				throw exception;
			}
		}

		private void logFailedCleanupAttempt() {
			LOG.debug("{} - asynchronous checkpointing operation for checkpoint {} has " +
					"already been completed. Thus, the state handles are not cleaned up.",
				owner.getName(),
				LOCAL_CHECKPOINT_ID);
		}
		// -----------------------------end logic updating checkpoint---------------------------
	}

	@VisibleForTesting
	public static <OUT> RecordWriterDelegate<SerializationDelegate<StreamRecord<OUT>>> createRecordWriterDelegate(
			StreamConfig configuration,
			Environment environment) {
		List<RecordWriter<SerializationDelegate<StreamRecord<OUT>>>> recordWrites = createRecordWriters(
			configuration,
			environment);
		if (recordWrites.size() == 1) {
			return new SingleRecordWriter<>(recordWrites.get(0));
		} else if (recordWrites.size() == 0) {
			return new NonRecordWriter<>();
		} else {
			return new MultipleRecordWriters<>(recordWrites);
		}
	}

	private static <OUT> List<RecordWriter<SerializationDelegate<StreamRecord<OUT>>>> createRecordWriters(
			StreamConfig configuration,
			Environment environment) {
		List<RecordWriter<SerializationDelegate<StreamRecord<OUT>>>> recordWriters = new ArrayList<>();
		List<StreamEdge> outEdgesInOrder = configuration.getOutEdgesInOrder(environment.getUserClassLoader());
		Map<Integer, StreamConfig> chainedConfigs = configuration.getTransitiveChainedTaskConfigsWithSelf(environment.getUserClassLoader());

		for (int i = 0; i < outEdgesInOrder.size(); i++) {
			StreamEdge edge = outEdgesInOrder.get(i);
			recordWriters.add(
				createRecordWriter(
					edge,
					i,
					environment,
					environment.getTaskInfo().getTaskName(),
					chainedConfigs.get(edge.getSourceId()).getBufferTimeout()));
		}
		return recordWriters;
	}

	private static <OUT> RecordWriter<SerializationDelegate<StreamRecord<OUT>>> createRecordWriter(
			StreamEdge edge,
			int outputIndex,
			Environment environment,
			String taskName,
			long bufferTimeout) {
		@SuppressWarnings("unchecked")
		StreamPartitioner<OUT> outputPartitioner = (StreamPartitioner<OUT>) edge.getPartitioner();

		LOG.debug("Using partitioner {} for output {} of task {}", outputPartitioner, outputIndex, taskName);

		ResultPartitionWriter bufferWriter = environment.getWriter(outputIndex);

		// we initialize the partitioner here with the number of key groups (aka max. parallelism)
		if (outputPartitioner instanceof ConfigurableStreamPartitioner) {
			int numKeyGroups = bufferWriter.getNumTargetKeyGroups();
			if (0 < numKeyGroups) {
				((ConfigurableStreamPartitioner) outputPartitioner).configure(numKeyGroups);
			}
		}

		RecordWriter<SerializationDelegate<StreamRecord<OUT>>> output = new RecordWriterBuilder<SerializationDelegate<StreamRecord<OUT>>>()
			.setChannelSelector(outputPartitioner)
			.setTimeout(bufferTimeout)
			.setTaskName(taskName)
			.build(bufferWriter);
		output.setMetricGroup(environment.getMetricGroup().getIOMetricGroup());
		return output;
	}

	private void handleTimerException(Exception ex) {
		handleAsyncException("Caught exception while processing timer.", new TimerException(ex));
	}

	private ProcessingTimeCallback deferCallbackToMailbox(MailboxExecutor mailboxExecutor, ProcessingTimeCallback callback) {
		return timestamp -> {
			mailboxExecutor.execute(
				() -> invokeProcessingTimeCallback(callback, timestamp),
				"Timer callback for %s @ %d",
				callback,
				timestamp);
		};
	}

	private void invokeProcessingTimeCallback(ProcessingTimeCallback callback, long timestamp) {
		try {
			callback.onProcessingTime(timestamp);
		} catch (Throwable t) {
			handleAsyncException("Caught exception while processing timer.", new TimerException(t));
		}
	}
}<|MERGE_RESOLUTION|>--- conflicted
+++ resolved
@@ -77,7 +77,6 @@
 import javax.annotation.Nullable;
 
 import java.io.Closeable;
-import java.io.IOException;
 import java.util.ArrayList;
 import java.util.HashMap;
 import java.util.List;
@@ -620,7 +619,6 @@
 		// Besides, the state consistency are remain required in future development
 		// For example, user want to change the logic of one Operator while keeps the original state
 
-<<<<<<< HEAD
 		// todo, some synchronization effort is required
 		// one possible solution that:
 		// - send a signal to each tasks of the target operator,
@@ -628,7 +626,7 @@
 		// - the future is return to OperatorUpdateCoordinator and the Coordinator will start to substitute the operator
 		//   logic inside each tasks, reinitialize the state and open each tasks
 		// - future is done and then all task get resumed
-=======
+
 		final CheckpointMetaData checkpointMetaData = new CheckpointMetaData(LocalSnapshotOperation.LOCAL_CHECKPOINT_ID, System.currentTimeMillis());
 		final CheckpointOptions checkpointOptions = CheckpointOptions.forCheckpointWithDefaultLocation();
 		final CheckpointStreamFactory storage = checkpointStorage.resolveCheckpointStorageLocation(
@@ -654,7 +652,6 @@
 	public void recreateOperatorChain(TaskStateSnapshot stateSnapshot) throws Exception {
 		JobManagerTaskRestore jobManagerTaskRestore = new JobManagerTaskRestore(0, stateSnapshot);
 		getEnvironment().getTaskStateManager().updateTaskRestore(jobManagerTaskRestore);
->>>>>>> 9a01aae3
 
 		// todo this implementation will lost state
 		operatorChain = new OperatorChain<>(this, recordWriter);

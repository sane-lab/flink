--- conflicted
+++ resolved
@@ -1,8 +1,5 @@
 package org.apache.flink.streaming.controlplane.udm;
 
-<<<<<<< HEAD
-import org.apache.flink.streaming.controlplane.streammanager.insts.ReconfigurationExecutor;
-=======
 import org.apache.flink.api.java.tuple.Tuple2;
 import org.apache.flink.runtime.concurrent.FutureUtils;
 import org.apache.flink.runtime.controlplane.abstraction.ExecutionPlan;
@@ -11,34 +8,246 @@
 import org.apache.flink.streaming.api.windowing.triggers.PurgingTrigger;
 import org.apache.flink.streaming.controlplane.streammanager.abstraction.ExecutionPlanWithLock;
 import org.apache.flink.streaming.controlplane.streammanager.abstraction.ReconfigurationExecutor;
->>>>>>> dfcf8163
+
+import java.lang.reflect.InvocationTargetException;
+import java.util.*;
+import java.util.stream.Collectors;
 
 public class DummyController extends AbstractController {
+
+	private final Object object = new Object();
+	private final TestingThread testingThread;
 
 	public DummyController(ReconfigurationExecutor reconfigurationExecutor) {
 		super(reconfigurationExecutor);
+		testingThread = new TestingThread();
 	}
 
 	@Override
-	public void startControllers() {
-		super.controlActionRunner.start();
+	public synchronized void startControllers() {
+		System.out.println("Testing TestingController is starting...");
+		testingThread.setName("reconfiguration test");
+		testingThread.start();
 	}
 
 	@Override
 	public void stopControllers() {
-		super.controlActionRunner.interrupt();
+		System.out.println("Testing TestingController is stopping...");
+		showOperatorInfo();
 	}
 
 	@Override
-	protected void defineControlAction() throws Exception {
-		super.defineControlAction();
-		int id = super.findOperatorByName("Splitter FlatMap");
-		if (id == -1) {
-			System.out.println("I can not find operator with name: Splitter Flatmap");
+	public void onChangeStarted() throws InterruptedException {
+		// wait for operation completed
+		synchronized (object) {
+			object.wait();
+		}
+	}
+
+	@Override
+	public synchronized void onChangeCompleted(Throwable throwable) {
+		if(throwable != null){
+			testingThread.interrupt();
+		}
+		System.out.println("my self defined instruction finished??");
+		synchronized (object) {
+			object.notify();
+		}
+	}
+
+	private void showOperatorInfo() {
+		ExecutionPlan streamJobState = getReconfigurationExecutor().getExecutionPlan();
+		for (Iterator<OperatorDescriptor> it = streamJobState.getAllOperator(); it.hasNext(); ) {
+			OperatorDescriptor descriptor = it.next();
+			System.out.println(descriptor);
+			System.out.println("key mapping:" + streamJobState.getKeyMapping(descriptor.getOperatorID()));
+			System.out.println("key state allocation" + streamJobState.getKeyStateAllocation(descriptor.getOperatorID()));
+			System.out.println("-------------------");
+		}
+	}
+
+	private void testRebalanceStateful(int testingOpID) throws InterruptedException {
+		ExecutionPlan streamJobState = getReconfigurationExecutor().getExecutionPlan();
+		Map<Integer, List<Integer>> curKeyStateAllocation = streamJobState.getKeyStateAllocation(testingOpID);
+		// we assume that each operator only have one input now
+
+		Map<Integer, List<Integer>> newKeyStateAllocation = new HashMap<>();
+		for (Integer taskId : curKeyStateAllocation.keySet()) {
+			newKeyStateAllocation.put(taskId, new ArrayList<>(curKeyStateAllocation.get(taskId)));
+		}
+
+		List<Integer> oddKeys = newKeyStateAllocation.get(0).stream().filter(i -> i % 2 == 0).collect(Collectors.toList());
+		newKeyStateAllocation.get(0).removeAll(oddKeys);
+		newKeyStateAllocation.get(1).addAll(oddKeys);
+		getReconfigurationExecutor().rebalance(testingOpID, newKeyStateAllocation, true, this);
+		// wait for operation completed
+		synchronized (object) {
+			object.wait();
+		}
+	}
+
+	private void testRebalanceStateful2(int testingOpID) throws InterruptedException {
+		ExecutionPlan streamJobState = getReconfigurationExecutor().getExecutionPlan();
+		Map<Integer, List<Integer>> curKeyStateAllocation = streamJobState.getKeyStateAllocation(testingOpID);
+		// we assume that each operator only have one input now
+
+		Map<Integer, List<Integer>> newKeyStateAllocation = new HashMap<>();
+		for (Integer taskId : curKeyStateAllocation.keySet()) {
+			newKeyStateAllocation.put(taskId, new ArrayList<>(curKeyStateAllocation.get(taskId)));
+		}
+
+		List<Integer> oddKeys = newKeyStateAllocation.get(1).stream().filter(i -> i % 2 == 0).collect(Collectors.toList());
+		newKeyStateAllocation.get(1).removeAll(oddKeys);
+		newKeyStateAllocation.get(0).addAll(oddKeys);
+		getReconfigurationExecutor().rebalance(testingOpID, newKeyStateAllocation, true, this);
+		// wait for operation completed
+		synchronized (object) {
+			object.wait();
+		}
+	}
+
+	private void testScaleOutStateful(int testingOpID) throws InterruptedException {
+		ExecutionPlan streamJobState = getReconfigurationExecutor().getExecutionPlan();
+
+		int oldParallelism = streamJobState.getParallelism(testingOpID);
+		System.out.println(oldParallelism);
+
+		Map<Integer, List<Integer>> curKeyStateAllocation = streamJobState.getKeyStateAllocation(testingOpID);
+
+		assert oldParallelism == curKeyStateAllocation.size() : "old parallelism does not match the key set";
+
+		Map<Integer, List<Integer>> newKeyStateAllocation = new HashMap<>();
+		for (Integer taskId : curKeyStateAllocation.keySet()) {
+			newKeyStateAllocation.put(taskId, new ArrayList<>(curKeyStateAllocation.get(taskId)));
+		}
+
+		List<Integer> oddKeys = newKeyStateAllocation.get(oldParallelism-1).stream()
+			.filter(i -> i % 2 == 0) // hardcoded
+			.collect(Collectors.toList());
+		newKeyStateAllocation.get(oldParallelism-1).removeAll(oddKeys);
+		newKeyStateAllocation.put(oldParallelism, oddKeys);
+
+		System.out.println(newKeyStateAllocation);
+
+		getReconfigurationExecutor().rescale(testingOpID, oldParallelism+1, newKeyStateAllocation, this);
+
+		synchronized (object) {
+			object.wait();
+		}
+	}
+
+	private void testScaleOutStateful2(int testingOpID) throws InterruptedException {
+		ExecutionPlan streamJobState = getReconfigurationExecutor().getExecutionPlan();
+
+		int oldParallelism = streamJobState.getParallelism(testingOpID);
+		System.out.println(oldParallelism);
+
+		Map<Integer, List<Integer>> curKeyStateAllocation = streamJobState.getKeyStateAllocation(testingOpID);
+
+		assert oldParallelism == curKeyStateAllocation.size() : "old parallelism does not match the key set";
+
+		OptionalInt maxKey = curKeyStateAllocation.get(oldParallelism-1).stream().mapToInt(value -> value).max();
+		OptionalInt minKey = curKeyStateAllocation.get(oldParallelism-1).stream().mapToInt(value -> value).min();
+		int mid = 96;
+		if (maxKey.isPresent() && minKey.isPresent()) {
+			mid = (maxKey.getAsInt() + minKey.getAsInt())/2;
+		}
+		Map<Integer, List<Integer>> newKeyStateAllocation = new HashMap<>();
+		for (Integer taskId : curKeyStateAllocation.keySet()) {
+			newKeyStateAllocation.put(taskId, new ArrayList<>(curKeyStateAllocation.get(taskId)));
+		}
+
+		List<Integer> smallKeys = newKeyStateAllocation.get(oldParallelism-1).stream()
+			.filter(i -> i <= 64) // hardcoded
+			.collect(Collectors.toList());
+		newKeyStateAllocation.get(oldParallelism-1).removeAll(smallKeys);
+		newKeyStateAllocation.put(oldParallelism, smallKeys);
+
+		System.out.println(newKeyStateAllocation);
+
+		getReconfigurationExecutor().rescale(testingOpID, oldParallelism+1, newKeyStateAllocation, this);
+
+		synchronized (object) {
+			object.wait();
+		}
+	}
+
+	private void testScaleInStateful(int testingOpID) throws InterruptedException {
+		ExecutionPlan streamJobState = getReconfigurationExecutor().getExecutionPlan();
+
+		int oldParallelism = streamJobState.getParallelism(testingOpID);
+		System.out.println(oldParallelism);
+
+		Map<Integer, List<Integer>> curKeyStateAllocation = streamJobState.getKeyStateAllocation(testingOpID);
+
+		assert oldParallelism == curKeyStateAllocation.size() : "old parallelism does not match the key set";
+
+		Map<Integer, List<Integer>> newKeyStateAllocation = new HashMap<>();
+		for (Integer taskId : curKeyStateAllocation.keySet()) {
+			newKeyStateAllocation.put(taskId, new ArrayList<>(curKeyStateAllocation.get(taskId)));
+		}
+
+		List<Integer> removedKeys = newKeyStateAllocation.remove(oldParallelism-1);
+		newKeyStateAllocation.get(oldParallelism-2).addAll(removedKeys);
+
+		System.out.println(newKeyStateAllocation);
+
+		getReconfigurationExecutor().rescale(testingOpID, oldParallelism-1, newKeyStateAllocation, this);
+
+		synchronized (object) {
+			object.wait();
+		}
+	}
+
+	private void testScaleInStateful2(int testingOpID) throws InterruptedException {
+		ExecutionPlan streamJobState = getReconfigurationExecutor().getExecutionPlan();
+
+		int oldParallelism = streamJobState.getParallelism(testingOpID);
+		System.out.println(oldParallelism);
+
+		Map<Integer, List<Integer>> curKeyStateAllocation = streamJobState.getKeyStateAllocation(testingOpID);
+
+		assert oldParallelism == curKeyStateAllocation.size() : "old parallelism does not match the key set";
+
+		Map<Integer, List<Integer>> newKeyStateAllocation = new HashMap<>();
+		for (Integer taskId : curKeyStateAllocation.keySet()) {
+			newKeyStateAllocation.put(taskId, new ArrayList<>(curKeyStateAllocation.get(taskId)));
+		}
+
+		List<Integer> removedKeys = newKeyStateAllocation.remove(oldParallelism-2);
+		newKeyStateAllocation.get(oldParallelism-1).addAll(removedKeys);
+		removedKeys = newKeyStateAllocation.remove(oldParallelism-1);
+		newKeyStateAllocation.get(0).addAll(removedKeys);
+
+		System.out.println(newKeyStateAllocation);
+
+		getReconfigurationExecutor().rescale(testingOpID, oldParallelism-2, newKeyStateAllocation, this);
+
+		synchronized (object) {
+			object.wait();
+		}
+	}
+
+	private void testScaling(int testingOpID, int newParallelism) throws InterruptedException {
+		ExecutionPlan streamJobState = getReconfigurationExecutor().getExecutionPlan();
+
+		Map<Integer, List<Integer>> curKeyStateAllocation = streamJobState.getKeyStateAllocation(testingOpID);
+		int oldParallelism = streamJobState.getParallelism(testingOpID);
+		assert oldParallelism == curKeyStateAllocation.size() : "old parallelism does not match the key set";
+
+		Map<Integer, List<Integer>> newKeyStateAllocation = preparePartitionAssignment(newParallelism);
+
+		int maxParallelism = 128;
+
+		for (int i = 0; i < maxParallelism; i++) {
+			newKeyStateAllocation.get(i%newParallelism).add(i);
+		}
+
+		System.out.println(newKeyStateAllocation);
+
+		if (oldParallelism == newParallelism) {
+			getReconfigurationExecutor().rebalance(testingOpID, newKeyStateAllocation, true, this);
 		} else {
-<<<<<<< HEAD
-			System.out.println("The operator whose name is Splitter FlatMap has id: " + id);
-=======
 			getReconfigurationExecutor().rescale(testingOpID, newParallelism, newKeyStateAllocation, this);
 		}
 
@@ -356,7 +565,6 @@
 			} catch (InterruptedException e) {
 				e.printStackTrace();
 			}
->>>>>>> dfcf8163
 		}
 	}
 

package org.apache.flink.streaming.controlplane.udm;

import org.apache.flink.api.java.tuple.Tuple2;
import org.apache.flink.runtime.concurrent.FutureUtils;
import org.apache.flink.runtime.controlplane.abstraction.OperatorDescriptor;
import org.apache.flink.runtime.controlplane.abstraction.StreamJobExecutionPlan;
import org.apache.flink.streaming.api.windowing.triggers.CountTrigger;
import org.apache.flink.streaming.api.windowing.triggers.PurgingTrigger;
import org.apache.flink.streaming.controlplane.streammanager.insts.ReconfigurationAPI;
import org.apache.flink.streaming.runtime.operators.windowing.WindowOperator;

import java.util.*;
import java.util.stream.Collectors;

public class TestingControlPolicy extends AbstractControlPolicy {

	private final Object object = new Object();
	private final TestingThread testingThread;

	public TestingControlPolicy(ReconfigurationAPI reconfigurationAPI) {
		super(reconfigurationAPI);
		testingThread = new TestingThread();
	}

	@Override
	public synchronized void startControllers() {
		System.out.println("Testing TestingControlPolicy is starting...");
		testingThread.setName("reconfiguration test");
		testingThread.start();
	}

	@Override
	public void stopControllers() {
		System.out.println("Testing TestingControlPolicy is stopping...");
		showOperatorInfo();
	}

	@Override
	public synchronized void onChangeCompleted(Integer jobVertexID) {
		System.out.println("my self defined instruction finished??");
		synchronized (object) {
			object.notify();
		}
	}

	private void showOperatorInfo() {
		StreamJobExecutionPlan streamJobState = getInstructionSet().getJobExecutionPlan();
		for (Iterator<OperatorDescriptor> it = streamJobState.getAllOperatorDescriptor(); it.hasNext(); ) {
			OperatorDescriptor descriptor = it.next();
			System.out.println(descriptor);
			System.out.println("key mapping:" + streamJobState.getKeyMapping(descriptor.getOperatorID()));
			System.out.println("key state allocation" + streamJobState.getKeyStateAllocation(descriptor.getOperatorID()));
			System.out.println("-------------------");
		}
	}

	private void testRebalanceStateful(int testingOpID) throws InterruptedException {
		StreamJobExecutionPlan streamJobState = getInstructionSet().getJobExecutionPlan();
		Map<Integer, List<Integer>> curKeyStateAllocation = streamJobState.getKeyStateAllocation(testingOpID);
		// we assume that each operator only have one input now

		Map<Integer, List<Integer>> newKeyStateAllocation = new HashMap<>();
		for (Integer taskId : curKeyStateAllocation.keySet()) {
			newKeyStateAllocation.put(taskId, new ArrayList<>(curKeyStateAllocation.get(taskId)));
		}

		List<Integer> oddKeys = newKeyStateAllocation.get(0).stream().filter(i -> i % 2 == 0).collect(Collectors.toList());
		newKeyStateAllocation.get(0).removeAll(oddKeys);
		newKeyStateAllocation.get(1).addAll(oddKeys);
		getInstructionSet().rebalance(testingOpID, newKeyStateAllocation, true, this);
		// wait for operation completed
		synchronized (object) {
			object.wait();
		}
	}

	private void testRebalanceStateful2(int testingOpID) throws InterruptedException {
		StreamJobExecutionPlan streamJobState = getInstructionSet().getJobExecutionPlan();
		Map<Integer, List<Integer>> curKeyStateAllocation = streamJobState.getKeyStateAllocation(testingOpID);
		// we assume that each operator only have one input now

		Map<Integer, List<Integer>> newKeyStateAllocation = new HashMap<>();
		for (Integer taskId : curKeyStateAllocation.keySet()) {
			newKeyStateAllocation.put(taskId, new ArrayList<>(curKeyStateAllocation.get(taskId)));
		}

		List<Integer> oddKeys = newKeyStateAllocation.get(1).stream().filter(i -> i % 2 == 0).collect(Collectors.toList());
		newKeyStateAllocation.get(1).removeAll(oddKeys);
		newKeyStateAllocation.get(0).addAll(oddKeys);
		getInstructionSet().rebalance(testingOpID, newKeyStateAllocation, true, this);
		// wait for operation completed
		synchronized (object) {
			object.wait();
		}
	}

	private void testScaleOutStateful(int testingOpID) throws InterruptedException {
		StreamJobExecutionPlan streamJobState = getInstructionSet().getJobExecutionPlan();

		int oldParallelism = streamJobState.getParallelism(testingOpID);
		System.out.println(oldParallelism);

		Map<Integer, List<Integer>> curKeyStateAllocation = streamJobState.getKeyStateAllocation(testingOpID);

		assert oldParallelism == curKeyStateAllocation.size() : "old parallelism does not match the key set";

		Map<Integer, List<Integer>> newKeyStateAllocation = new HashMap<>();
		for (Integer taskId : curKeyStateAllocation.keySet()) {
			newKeyStateAllocation.put(taskId, new ArrayList<>(curKeyStateAllocation.get(taskId)));
		}

		List<Integer> oddKeys = newKeyStateAllocation.get(oldParallelism-1).stream()
			.filter(i -> i % 2 == 0) // hardcoded
			.collect(Collectors.toList());
		newKeyStateAllocation.get(oldParallelism-1).removeAll(oddKeys);
		newKeyStateAllocation.put(oldParallelism, oddKeys);

		System.out.println(newKeyStateAllocation);

		getInstructionSet().rescale(testingOpID, oldParallelism+1, newKeyStateAllocation, this);

		synchronized (object) {
			object.wait();
		}
	}

	private void testScaleOutStateful2(int testingOpID) throws InterruptedException {
		StreamJobExecutionPlan streamJobState = getInstructionSet().getJobExecutionPlan();

		int oldParallelism = streamJobState.getParallelism(testingOpID);
		System.out.println(oldParallelism);

		Map<Integer, List<Integer>> curKeyStateAllocation = streamJobState.getKeyStateAllocation(testingOpID);

		assert oldParallelism == curKeyStateAllocation.size() : "old parallelism does not match the key set";

		OptionalInt maxKey = curKeyStateAllocation.get(oldParallelism-1).stream().mapToInt(value -> value).max();
		OptionalInt minKey = curKeyStateAllocation.get(oldParallelism-1).stream().mapToInt(value -> value).min();
		int mid = 96;
		if (maxKey.isPresent() && minKey.isPresent()) {
			mid = (maxKey.getAsInt() + minKey.getAsInt())/2;
		}
		Map<Integer, List<Integer>> newKeyStateAllocation = new HashMap<>();
		for (Integer taskId : curKeyStateAllocation.keySet()) {
			newKeyStateAllocation.put(taskId, new ArrayList<>(curKeyStateAllocation.get(taskId)));
		}

		List<Integer> smallKeys = newKeyStateAllocation.get(oldParallelism-1).stream()
			.filter(i -> i <= 64) // hardcoded
			.collect(Collectors.toList());
		newKeyStateAllocation.get(oldParallelism-1).removeAll(smallKeys);
		newKeyStateAllocation.put(oldParallelism, smallKeys);

		System.out.println(newKeyStateAllocation);

		getInstructionSet().rescale(testingOpID, oldParallelism+1, newKeyStateAllocation, this);

		synchronized (object) {
			object.wait();
		}
	}

	private void testScaleInStateful(int testingOpID) throws InterruptedException {
		StreamJobExecutionPlan streamJobState = getInstructionSet().getJobExecutionPlan();

		int oldParallelism = streamJobState.getParallelism(testingOpID);
		System.out.println(oldParallelism);

		Map<Integer, List<Integer>> curKeyStateAllocation = streamJobState.getKeyStateAllocation(testingOpID);

		assert oldParallelism == curKeyStateAllocation.size() : "old parallelism does not match the key set";

		Map<Integer, List<Integer>> newKeyStateAllocation = new HashMap<>();
		for (Integer taskId : curKeyStateAllocation.keySet()) {
			newKeyStateAllocation.put(taskId, new ArrayList<>(curKeyStateAllocation.get(taskId)));
		}

		List<Integer> removedKeys = newKeyStateAllocation.remove(oldParallelism-1);
		newKeyStateAllocation.get(oldParallelism-2).addAll(removedKeys);

		System.out.println(newKeyStateAllocation);

		getInstructionSet().rescale(testingOpID, oldParallelism-1, newKeyStateAllocation, this);

		synchronized (object) {
			object.wait();
		}
	}

	private void testScaleInStateful2(int testingOpID) throws InterruptedException {
		StreamJobExecutionPlan streamJobState = getInstructionSet().getJobExecutionPlan();

		int oldParallelism = streamJobState.getParallelism(testingOpID);
		System.out.println(oldParallelism);

		Map<Integer, List<Integer>> curKeyStateAllocation = streamJobState.getKeyStateAllocation(testingOpID);

		assert oldParallelism == curKeyStateAllocation.size() : "old parallelism does not match the key set";

		Map<Integer, List<Integer>> newKeyStateAllocation = new HashMap<>();
		for (Integer taskId : curKeyStateAllocation.keySet()) {
			newKeyStateAllocation.put(taskId, new ArrayList<>(curKeyStateAllocation.get(taskId)));
		}

		List<Integer> removedKeys = newKeyStateAllocation.remove(oldParallelism-2);
		newKeyStateAllocation.get(oldParallelism-1).addAll(removedKeys);

		System.out.println(newKeyStateAllocation);

		getInstructionSet().rescale(testingOpID, oldParallelism-1, newKeyStateAllocation, this);

		synchronized (object) {
			object.wait();
		}
	}

	// WARNING: This only works without rebalance of the stateless operator
	private void testScaleOut2(int testingOpID) throws InterruptedException {
		StreamJobExecutionPlan streamJobState = getInstructionSet().getJobExecutionPlan();

		int oldParallelism = streamJobState.getParallelism(testingOpID);
		System.out.println(oldParallelism);

		Map<Integer, List<Integer>> curKeyStateAllocation = streamJobState.getKeyStateAllocation(testingOpID);

		assert oldParallelism == curKeyStateAllocation.size() : "old parallelism does not match the key set";

		Map<Integer, List<Integer>> newKeyStateAllocation = new HashMap<>();
		for (Integer taskId : curKeyStateAllocation.keySet()) {
			newKeyStateAllocation.put(taskId, new ArrayList<>(curKeyStateAllocation.get(taskId)));
		}

		List<Integer> smallHalf1 = newKeyStateAllocation.get(oldParallelism-1).stream()
			.filter(i -> i < 31) // hardcoded
			.collect(Collectors.toList());
		newKeyStateAllocation.get(oldParallelism-1).removeAll(smallHalf1);
		newKeyStateAllocation.put(oldParallelism, smallHalf1);
		List<Integer> smallHalf2 = newKeyStateAllocation.get(oldParallelism-1).stream()
			.filter(i -> i < 63) // hardcoded
			.collect(Collectors.toList());
		newKeyStateAllocation.get(oldParallelism-1).removeAll(smallHalf2);
		newKeyStateAllocation.put(oldParallelism+1, smallHalf2);

		System.out.println(newKeyStateAllocation);

		getInstructionSet().rescale(testingOpID, oldParallelism+2, newKeyStateAllocation, this);

		synchronized (object) {
			object.wait();
		}
	}

	private void testRebalanceStateless(int testingOpID) throws InterruptedException {
		StreamJobExecutionPlan streamJobState = getInstructionSet().getJobExecutionPlan();
		Set<OperatorDescriptor> parents = streamJobState.getOperatorDescriptorByID(testingOpID).getParents();
		// we assume that each operator only have one input now
		for (OperatorDescriptor parent : parents) {
			Map<Integer, List<Integer>> curKeyStateAllocation = parent.getKeyMapping().get(testingOpID);
//				.get(testingOpID)
//				.stream()
//				.map(ArrayList::new)
//				.collect(Collectors.toList());
			Map<Integer, List<Integer>> newKeyStateAllocation = new HashMap<>();
			for (Integer taskId : curKeyStateAllocation.keySet()) {
				newKeyStateAllocation.put(taskId, new ArrayList<>(curKeyStateAllocation.get(taskId)));
			}

			List<Integer> oddKeys = newKeyStateAllocation.get(0).stream().filter(i -> i % 2 == 0).collect(Collectors.toList());
			newKeyStateAllocation.get(0).removeAll(oddKeys);
			newKeyStateAllocation.get(1).addAll(oddKeys);
			getInstructionSet().rebalance(testingOpID, newKeyStateAllocation, false, this);
			// wait for operation completed
			synchronized (object) {
				object.wait();
			}
			break;
		}
	}

	private void testPauseSource(int sourceID) throws InterruptedException {
		getInstructionSet().callCustomizeOperations(
			enforcement -> FutureUtils.completedVoidFuture()
				.thenCompose(o -> enforcement.synchronizePauseTasks(Collections.singletonList(Tuple2.of(sourceID, -1)), null))
				.thenCompose(o -> {
					try {
						Thread.sleep(3);
					} catch (InterruptedException e) {
						e.printStackTrace();
					}
					return enforcement.resumeTasks();
				})
				.whenComplete((o, failure) -> {
					if(failure != null){
						failure.printStackTrace();
					}
					synchronized (object) {
						object.notify();
					}
				})
		);
		// wait for operation completed
		synchronized (object) {
			object.wait();
			System.out.println("pause source successful");
		}
	}

	private void testCustomizeWindowUpdateAPI() throws InterruptedException {
		//	 an example shows how to defined customize operations
		int windowOpID = findOperatorByName("counting window reduce");
		if (windowOpID != -1) {
			OperatorDescriptor descriptor = getInstructionSet().getJobExecutionPlan().getOperatorDescriptorByID(windowOpID);
			Map<String, Object> attributeMap = descriptor.getControlAttributeMap();
			PurgingTrigger<?, ?> trigger = (PurgingTrigger<?, ?>) attributeMap.get("trigger");
			long oldWindowSize = ((CountTrigger<?>) trigger.getNestedTrigger()).getMaxCount();
			System.out.println("update window size from " + oldWindowSize + " to " + (oldWindowSize / 2));
			try {
				updateCountingWindowSize(windowOpID, oldWindowSize / 2);
			} catch (Exception e) {
				e.printStackTrace();
			}
		}
	}

	// self customize high level reconfiguration api
	private void updateCountingWindowSize(int rawVertexID, long newWindowSize) throws Exception {
		// update abstraction in stream manager execution plan
		CountTrigger<?> trigger = CountTrigger.of(newWindowSize);
		OperatorDescriptor descriptor = getInstructionSet().getJobExecutionPlan().getOperatorDescriptorByID(rawVertexID);
		descriptor.setControlAttribute("trigger", PurgingTrigger.of(trigger));
		getInstructionSet().callCustomizeOperations(
			enforcement -> FutureUtils.completedVoidFuture()
				.thenCompose(o -> enforcement.prepareExecutionPlan(getInstructionSet().getJobExecutionPlan()))
				.thenCompose(o -> enforcement.synchronizePauseTasks(Collections.singletonList(Tuple2.of(rawVertexID, -1)), o))
				.thenCompose(o -> enforcement.updateFunction(rawVertexID, o))
				.whenComplete((o, failure) -> {
					if(failure != null){
						failure.printStackTrace();
					}
					synchronized (object) {
						object.notify();
					}
				})
		);
		// wait for operation completed
		synchronized (object) {
			object.wait();
		}
	}

	private void testScaleOutWindowJoin() throws InterruptedException {

		StreamJobExecutionPlan streamJobState = getInstructionSet().getJobExecutionPlan();
		int testingOpID = findOperatorByName("join1");

		int oldParallelism = streamJobState.getParallelism(testingOpID);
		System.out.println(oldParallelism);

		Map<Integer, List<Integer>> curKeyStateAllocation = streamJobState.getKeyStateAllocation(testingOpID);

		assert oldParallelism == curKeyStateAllocation.size() : "old parallelism does not match the key set";

		Map<Integer, List<Integer>> newKeyStateAllocation = new HashMap<>();
		for (Integer taskId : curKeyStateAllocation.keySet()) {
			newKeyStateAllocation.put(taskId, curKeyStateAllocation.get(taskId));
		}

		List<Integer> oddKeys = newKeyStateAllocation.get(0).stream().filter(i -> i % 2 == 0).collect(Collectors.toList());
		newKeyStateAllocation.get(0).removeAll(oddKeys);
		newKeyStateAllocation.put(oldParallelism, oddKeys);

		System.out.println(newKeyStateAllocation);

		getInstructionSet().rescale(testingOpID, oldParallelism+1, newKeyStateAllocation, this);

		synchronized (object) {
			object.wait();
		}
	}

	private class TestingThread extends Thread {

		@Override
		public void run() {
			// the testing jobGraph (workload) is in TestingWorkload.java, see that file to know how to use it.
			int statefulOpID = findOperatorByName("Splitter Flatmap");
			int statelessOpID = findOperatorByName("filter");
			int sourceOp = findOperatorByName("Source: source");
			// this operator is the downstream of actual source operator
			int nearSourceMap = findOperatorByName("near source Flatmap");
			int statelessMap = findOperatorByName("source stateless map");
//			if (statefulOpID == -1 || statelessOpID == -1
//				|| nearSourceMap == -1 || statelessMap == -1
//				|| sourceOp == -1) {
//				System.out.println("can not find operator with given name, corrupt");
//				return;
//			}
			try {
				showOperatorInfo();
<<<<<<< HEAD
				Thread.sleep(5);
=======
				// todo, if the time of sleep is too short, may cause receiving not belong key
				Thread.sleep(20000);
>>>>>>> a976bb40

//				System.out.println("\nstart stateless rebalance test...");
//				testRebalanceStateless(statelessMap);
//
//				System.out.println("\nstart stateful rebalance test1...");
//				testRebalanceStateful(statefulOpID);
//
//				System.out.println("\nstart stateful rebalance test2...");
//				testRebalanceStateful(statefulOpID);
//
//				System.out.println("\nstart source near stateful operator rebalance test...");
//				testRebalanceStateful(nearSourceMap);
//
//				System.out.println("\nstart synchronize source test...");
//				testPauseSource(sourceOp);

<<<<<<< HEAD
//				System.out.println("\nstart stateful scale out test");
//				testScaleOutStateful(statefulOpID);
=======
				System.out.println("\nstart stateful scale out test");
				testScaleOutStateful(statefulOpID);
				// todo, for some reason. if no sleep here, it may be loss some data
//				Thread.sleep(3000);
>>>>>>> a976bb40

//				System.out.println("\nstart update function related test...");
//				testCustomizeWindowUpdateAPI();

//				System.out.println("\nstart rescale window join test...");
//				testScaleOutWindowJoin();

				System.out.println("\nstart stateful scale out 2 more test");
				testScaleOutStateful(statelessOpID);

//				System.out.println("\nstart stateful scale in test2");
//				testScaleInStateful(statefulOpID);
			} catch (InterruptedException e) {
				e.printStackTrace();
			}
		}
	}

}<|MERGE_RESOLUTION|>--- conflicted
+++ resolved
@@ -383,7 +383,7 @@
 		@Override
 		public void run() {
 			// the testing jobGraph (workload) is in TestingWorkload.java, see that file to know how to use it.
-			int statefulOpID = findOperatorByName("Splitter Flatmap");
+			int statefulOpID = findOperatorByName("Splitter FlatMap");
 			int statelessOpID = findOperatorByName("filter");
 			int sourceOp = findOperatorByName("Source: source");
 			// this operator is the downstream of actual source operator
@@ -397,12 +397,10 @@
 //			}
 			try {
 				showOperatorInfo();
-<<<<<<< HEAD
-				Thread.sleep(5);
-=======
+
 				// todo, if the time of sleep is too short, may cause receiving not belong key
-				Thread.sleep(20000);
->>>>>>> a976bb40
+				Thread.sleep(1000);
+
 
 //				System.out.println("\nstart stateless rebalance test...");
 //				testRebalanceStateless(statelessMap);
@@ -419,15 +417,10 @@
 //				System.out.println("\nstart synchronize source test...");
 //				testPauseSource(sourceOp);
 
-<<<<<<< HEAD
-//				System.out.println("\nstart stateful scale out test");
-//				testScaleOutStateful(statefulOpID);
-=======
 				System.out.println("\nstart stateful scale out test");
 				testScaleOutStateful(statefulOpID);
 				// todo, for some reason. if no sleep here, it may be loss some data
 //				Thread.sleep(3000);
->>>>>>> a976bb40
 
 //				System.out.println("\nstart update function related test...");
 //				testCustomizeWindowUpdateAPI();
@@ -435,8 +428,8 @@
 //				System.out.println("\nstart rescale window join test...");
 //				testScaleOutWindowJoin();
 
-				System.out.println("\nstart stateful scale out 2 more test");
-				testScaleOutStateful(statelessOpID);
+//				System.out.println("\nstart stateful scale out 2 more test");
+//				testScaleOutStateful(statelessOpID);
 
 //				System.out.println("\nstart stateful scale in test2");
 //				testScaleInStateful(statefulOpID);

--- conflicted
+++ resolved
@@ -218,33 +218,19 @@
 //				System.out.println("\nstart synchronize source test...");
 //				testPauseSource(sourceOp);
 
-<<<<<<< HEAD
-//				System.out.println("\nstart source near stateful operator rebalance test...");
-//				testRebalanceStateful(nearSourceMap);
-//
-//				System.out.println("\nstart source near stateless operator rebalance test...");
-//				testRebalanceStateless(nearSourceFilter);
-
-//				System.out.println("\nstart update function related test...");
-//				testCustomizeWindowUpdateAPI();
-//
 				System.out.println("\nstart stateful scale out test");
 				testScaleOutStateful(statefulOpID);
-=======
+
 				System.out.println("\nstart source near stateful operator rebalance test...");
 				testRebalanceStateful(nearSourceMap);
 
 				System.out.println("\nstart source near stateless operator rebalance test...");
 				testRebalanceStateless(nearSourceFilter);
-//
-//				System.out.println("\nstart stateful scale out test");
-//				testScaleOutStateful(statefulOpID);
 
 				Thread.sleep(10);
 
 				System.out.println("\nstart update function related test...");
 				testCustomizeWindowUpdateAPI();
->>>>>>> f5a89663
 			} catch (InterruptedException e) {
 				e.printStackTrace();
 			}

package org.apache.flink.streaming.controlplane.udm;

import org.apache.flink.api.java.tuple.Tuple2;
import org.apache.flink.runtime.concurrent.FutureUtils;
import org.apache.flink.runtime.controlplane.abstraction.OperatorDescriptor;
import org.apache.flink.runtime.controlplane.abstraction.StreamJobExecutionPlan;
import org.apache.flink.streaming.api.windowing.triggers.CountTrigger;
import org.apache.flink.streaming.api.windowing.triggers.PurgingTrigger;
import org.apache.flink.streaming.controlplane.streammanager.insts.ReconfigurationAPI;
import org.apache.flink.streaming.runtime.operators.windowing.WindowOperator;

import java.util.*;
import java.util.stream.Collectors;

public class TestingControlPolicy extends AbstractControlPolicy {

	private final Object object = new Object();
	private final TestingThread testingThread;

	public TestingControlPolicy(ReconfigurationAPI reconfigurationAPI) {
		super(reconfigurationAPI);
		testingThread = new TestingThread();
	}

	@Override
	public synchronized void startControllers() {
		System.out.println("Testing TestingControlPolicy is starting...");
		testingThread.setName("reconfiguration test");
		testingThread.start();
	}

	@Override
	public void stopControllers() {
		System.out.println("Testing TestingControlPolicy is stopping...");
		showOperatorInfo();
	}

	@Override
	public synchronized void onChangeCompleted(Integer jobVertexID) {
		System.out.println("my self defined instruction finished??");
		synchronized (object) {
			object.notify();
		}
	}

	private void showOperatorInfo() {
		StreamJobExecutionPlan streamJobState = getInstructionSet().getJobExecutionPlan();
		for (Iterator<OperatorDescriptor> it = streamJobState.getAllOperatorDescriptor(); it.hasNext(); ) {
			OperatorDescriptor descriptor = it.next();
			System.out.println(descriptor);
			System.out.println("key mapping:" + streamJobState.getKeyMapping(descriptor.getOperatorID()));
			System.out.println("key state allocation" + streamJobState.getKeyStateAllocation(descriptor.getOperatorID()));
			System.out.println("-------------------");
		}
	}

	private void testRebalanceStateful(int testingOpID) throws InterruptedException {
		StreamJobExecutionPlan streamJobState = getInstructionSet().getJobExecutionPlan();
		Map<Integer, List<Integer>> curKeyStateAllocation = streamJobState.getKeyStateAllocation(testingOpID);
		// we assume that each operator only have one input now

		Map<Integer, List<Integer>> newKeyStateAllocation = new HashMap<>();
		for (Integer taskId : curKeyStateAllocation.keySet()) {
			newKeyStateAllocation.put(taskId, new ArrayList<>(curKeyStateAllocation.get(taskId)));
		}

		List<Integer> oddKeys = newKeyStateAllocation.get(0).stream().filter(i -> i % 2 == 0).collect(Collectors.toList());
		newKeyStateAllocation.get(0).removeAll(oddKeys);
		newKeyStateAllocation.get(1).addAll(oddKeys);
		getInstructionSet().rebalance(testingOpID, newKeyStateAllocation, true, this);
		// wait for operation completed
		synchronized (object) {
			object.wait();
		}
	}

	private void testRebalanceStateful2(int testingOpID) throws InterruptedException {
		StreamJobExecutionPlan streamJobState = getInstructionSet().getJobExecutionPlan();
		Map<Integer, List<Integer>> curKeyStateAllocation = streamJobState.getKeyStateAllocation(testingOpID);
		// we assume that each operator only have one input now

		Map<Integer, List<Integer>> newKeyStateAllocation = new HashMap<>();
		for (Integer taskId : curKeyStateAllocation.keySet()) {
			newKeyStateAllocation.put(taskId, new ArrayList<>(curKeyStateAllocation.get(taskId)));
		}

		List<Integer> oddKeys = newKeyStateAllocation.get(1).stream().filter(i -> i % 2 == 0).collect(Collectors.toList());
		newKeyStateAllocation.get(1).removeAll(oddKeys);
		newKeyStateAllocation.get(0).addAll(oddKeys);
		getInstructionSet().rebalance(testingOpID, newKeyStateAllocation, true, this);
		// wait for operation completed
		synchronized (object) {
			object.wait();
		}
	}

	private void testScaleOutStateful(int testingOpID) throws InterruptedException {
		StreamJobExecutionPlan streamJobState = getInstructionSet().getJobExecutionPlan();

		int oldParallelism = streamJobState.getParallelism(testingOpID);
		System.out.println(oldParallelism);

		Map<Integer, List<Integer>> curKeyStateAllocation = streamJobState.getKeyStateAllocation(testingOpID);

		assert oldParallelism == curKeyStateAllocation.size() : "old parallelism does not match the key set";

		Map<Integer, List<Integer>> newKeyStateAllocation = new HashMap<>();
		for (Integer taskId : curKeyStateAllocation.keySet()) {
			newKeyStateAllocation.put(taskId, new ArrayList<>(curKeyStateAllocation.get(taskId)));
		}

		List<Integer> oddKeys = newKeyStateAllocation.get(oldParallelism-1).stream()
			.filter(i -> i % 2 == 0) // hardcoded
			.collect(Collectors.toList());
		newKeyStateAllocation.get(oldParallelism-1).removeAll(oddKeys);
		newKeyStateAllocation.put(oldParallelism, oddKeys);

		System.out.println(newKeyStateAllocation);

		getInstructionSet().rescale(testingOpID, oldParallelism+1, newKeyStateAllocation, this);

		synchronized (object) {
			object.wait();
		}
	}

	private void testScaleOutStateful2(int testingOpID) throws InterruptedException {
		StreamJobExecutionPlan streamJobState = getInstructionSet().getJobExecutionPlan();

		int oldParallelism = streamJobState.getParallelism(testingOpID);
		System.out.println(oldParallelism);

		Map<Integer, List<Integer>> curKeyStateAllocation = streamJobState.getKeyStateAllocation(testingOpID);

		assert oldParallelism == curKeyStateAllocation.size() : "old parallelism does not match the key set";

		OptionalInt maxKey = curKeyStateAllocation.get(oldParallelism-1).stream().mapToInt(value -> value).max();
		OptionalInt minKey = curKeyStateAllocation.get(oldParallelism-1).stream().mapToInt(value -> value).min();
		int mid = 96;
		if (maxKey.isPresent() && minKey.isPresent()) {
			mid = (maxKey.getAsInt() + minKey.getAsInt())/2;
		}
		Map<Integer, List<Integer>> newKeyStateAllocation = new HashMap<>();
		for (Integer taskId : curKeyStateAllocation.keySet()) {
			newKeyStateAllocation.put(taskId, new ArrayList<>(curKeyStateAllocation.get(taskId)));
		}

		List<Integer> smallKeys = newKeyStateAllocation.get(oldParallelism-1).stream()
			.filter(i -> i <= 64) // hardcoded
			.collect(Collectors.toList());
		newKeyStateAllocation.get(oldParallelism-1).removeAll(smallKeys);
		newKeyStateAllocation.put(oldParallelism, smallKeys);

		System.out.println(newKeyStateAllocation);

		getInstructionSet().rescale(testingOpID, oldParallelism+1, newKeyStateAllocation, this);

		synchronized (object) {
			object.wait();
		}
	}

	private void testScaleInStateful(int testingOpID) throws InterruptedException {
		StreamJobExecutionPlan streamJobState = getInstructionSet().getJobExecutionPlan();

		int oldParallelism = streamJobState.getParallelism(testingOpID);
		System.out.println(oldParallelism);

		Map<Integer, List<Integer>> curKeyStateAllocation = streamJobState.getKeyStateAllocation(testingOpID);

		assert oldParallelism == curKeyStateAllocation.size() : "old parallelism does not match the key set";

		Map<Integer, List<Integer>> newKeyStateAllocation = new HashMap<>();
		for (Integer taskId : curKeyStateAllocation.keySet()) {
			newKeyStateAllocation.put(taskId, new ArrayList<>(curKeyStateAllocation.get(taskId)));
		}

		List<Integer> removedKeys = newKeyStateAllocation.remove(oldParallelism-1);
		newKeyStateAllocation.get(oldParallelism-2).addAll(removedKeys);

		System.out.println(newKeyStateAllocation);

		getInstructionSet().rescale(testingOpID, oldParallelism-1, newKeyStateAllocation, this);

		synchronized (object) {
			object.wait();
		}
	}

	private void testScaleInStateful2(int testingOpID) throws InterruptedException {
		StreamJobExecutionPlan streamJobState = getInstructionSet().getJobExecutionPlan();

		int oldParallelism = streamJobState.getParallelism(testingOpID);
		System.out.println(oldParallelism);

		Map<Integer, List<Integer>> curKeyStateAllocation = streamJobState.getKeyStateAllocation(testingOpID);

		assert oldParallelism == curKeyStateAllocation.size() : "old parallelism does not match the key set";

		Map<Integer, List<Integer>> newKeyStateAllocation = new HashMap<>();
		for (Integer taskId : curKeyStateAllocation.keySet()) {
			newKeyStateAllocation.put(taskId, new ArrayList<>(curKeyStateAllocation.get(taskId)));
		}

		List<Integer> removedKeys = newKeyStateAllocation.remove(oldParallelism-2);
		newKeyStateAllocation.get(oldParallelism-1).addAll(removedKeys);

		System.out.println(newKeyStateAllocation);

		getInstructionSet().rescale(testingOpID, oldParallelism-1, newKeyStateAllocation, this);

		synchronized (object) {
			object.wait();
		}
	}

	// WARNING: This only works without rebalance of the stateless operator
	private void testScaleOut2(int testingOpID) throws InterruptedException {
		StreamJobExecutionPlan streamJobState = getInstructionSet().getJobExecutionPlan();

		int oldParallelism = streamJobState.getParallelism(testingOpID);
		System.out.println(oldParallelism);

		Map<Integer, List<Integer>> curKeyStateAllocation = streamJobState.getKeyStateAllocation(testingOpID);

		assert oldParallelism == curKeyStateAllocation.size() : "old parallelism does not match the key set";

		Map<Integer, List<Integer>> newKeyStateAllocation = new HashMap<>();
		for (Integer taskId : curKeyStateAllocation.keySet()) {
			newKeyStateAllocation.put(taskId, new ArrayList<>(curKeyStateAllocation.get(taskId)));
		}

		List<Integer> smallHalf1 = newKeyStateAllocation.get(0).stream()
			.filter(i -> i < 31) // hardcoded
			.collect(Collectors.toList());
		newKeyStateAllocation.get(0).removeAll(smallHalf1);
		newKeyStateAllocation.put(oldParallelism, smallHalf1);
		List<Integer> smallHalf2 = newKeyStateAllocation.get(1).stream()
			.filter(i -> i < 96) // hardcoded
			.collect(Collectors.toList());
		newKeyStateAllocation.get(1).removeAll(smallHalf2);
		newKeyStateAllocation.put(oldParallelism+1, smallHalf2);

		System.out.println(newKeyStateAllocation);

		getInstructionSet().rescale(testingOpID, oldParallelism+2, newKeyStateAllocation, this);

		synchronized (object) {
			object.wait();
		}
	}

	@Deprecated
	private void testRebalanceStateless(int testingOpID) throws InterruptedException {
		StreamJobExecutionPlan streamJobState = getInstructionSet().getJobExecutionPlan();
		Set<OperatorDescriptor> parents = streamJobState.getOperatorDescriptorByID(testingOpID).getParents();
		// we assume that each operator only have one input now
		for (OperatorDescriptor parent : parents) {
			Map<Integer, List<Integer>> curKeyStateAllocation = parent.getKeyMapping().get(testingOpID);
//				.get(testingOpID)
//				.stream()
//				.map(ArrayList::new)
//				.collect(Collectors.toList());
			Map<Integer, List<Integer>> newKeyStateAllocation = new HashMap<>();
			for (Integer taskId : curKeyStateAllocation.keySet()) {
				newKeyStateAllocation.put(taskId, new ArrayList<>(curKeyStateAllocation.get(taskId)));
			}

			List<Integer> oddKeys = newKeyStateAllocation.get(0).stream().filter(i -> i % 2 == 0).collect(Collectors.toList());
			newKeyStateAllocation.get(0).removeAll(oddKeys);
			newKeyStateAllocation.get(1).addAll(oddKeys);
			getInstructionSet().rebalance(testingOpID, newKeyStateAllocation, false, this);
			// wait for operation completed
			synchronized (object) {
				object.wait();
			}
			break;
		}
	}

	@Deprecated
	private void testPauseSource(int sourceID) throws InterruptedException {
		getInstructionSet().callCustomizeOperations(
			enforcement -> FutureUtils.completedVoidFuture()
				.thenCompose(o -> enforcement.synchronizePauseTasks(Collections.singletonList(Tuple2.of(sourceID, -1)), null))
				.thenCompose(o -> {
					try {
						Thread.sleep(3);
					} catch (InterruptedException e) {
						e.printStackTrace();
					}
					return enforcement.resumeTasks();
				})
				.whenComplete((o, failure) -> {
					if(failure != null){
						failure.printStackTrace();
					}
					synchronized (object) {
						object.notify();
					}
				})
		);
		// wait for operation completed
		synchronized (object) {
			object.wait();
			System.out.println("pause source successful");
		}
	}

	private void testCustomizeWindowUpdateAPI() throws InterruptedException {
		//	 an example shows how to defined customize operations
		int windowOpID = findOperatorByName("counting window reduce");
		if (windowOpID != -1) {
			OperatorDescriptor descriptor = getInstructionSet().getJobExecutionPlan().getOperatorDescriptorByID(windowOpID);
			Map<String, Object> attributeMap = descriptor.getControlAttributeMap();
			PurgingTrigger<?, ?> trigger = (PurgingTrigger<?, ?>) attributeMap.get("trigger");
			long oldWindowSize = ((CountTrigger<?>) trigger.getNestedTrigger()).getMaxCount();
			System.out.println("update window size from " + oldWindowSize + " to " + (oldWindowSize / 2));
			try {
				updateCountingWindowSize(windowOpID, oldWindowSize / 2);
			} catch (Exception e) {
				e.printStackTrace();
			}
		}
	}

	// self customize high level reconfiguration api
	private void updateCountingWindowSize(int rawVertexID, long newWindowSize) throws Exception {
		// update abstraction in stream manager execution plan
		CountTrigger<?> trigger = CountTrigger.of(newWindowSize);
		OperatorDescriptor descriptor = getInstructionSet().getJobExecutionPlan().getOperatorDescriptorByID(rawVertexID);
		descriptor.setControlAttribute("trigger", PurgingTrigger.of(trigger));
		getInstructionSet().callCustomizeOperations(
			enforcement -> FutureUtils.completedVoidFuture()
				.thenCompose(o -> enforcement.prepareExecutionPlan(getInstructionSet().getJobExecutionPlan()))
				.thenCompose(o -> enforcement.synchronizePauseTasks(Collections.singletonList(Tuple2.of(rawVertexID, -1)), o))
				.thenCompose(o -> enforcement.updateFunction(rawVertexID, o))
				.whenComplete((o, failure) -> {
					if(failure != null){
						failure.printStackTrace();
					}
					synchronized (object) {
						object.notify();
					}
				})
		);
		// wait for operation completed
		synchronized (object) {
			object.wait();
			this.onChangeCompleted(rawVertexID);
		}
	}

	private void testScaleOutWindowJoin() throws InterruptedException {

		StreamJobExecutionPlan streamJobState = getInstructionSet().getJobExecutionPlan();
		int testingOpID = findOperatorByName("join1");

		int oldParallelism = streamJobState.getParallelism(testingOpID);
		System.out.println(oldParallelism);

		Map<Integer, List<Integer>> curKeyStateAllocation = streamJobState.getKeyStateAllocation(testingOpID);

		assert oldParallelism == curKeyStateAllocation.size() : "old parallelism does not match the key set";

		Map<Integer, List<Integer>> newKeyStateAllocation = new HashMap<>();
		for (Integer taskId : curKeyStateAllocation.keySet()) {
			newKeyStateAllocation.put(taskId, new ArrayList<>(curKeyStateAllocation.get(taskId)));
		}

		List<Integer> oddKeys = newKeyStateAllocation.get(0).stream().filter(i -> i % 2 == 0).collect(Collectors.toList());
		newKeyStateAllocation.get(0).removeAll(oddKeys);
		newKeyStateAllocation.put(oldParallelism, oddKeys);

		System.out.println(newKeyStateAllocation);

		getInstructionSet().rescale(testingOpID, oldParallelism+1, newKeyStateAllocation, this);

		synchronized (object) {
			object.wait();
		}
	}

	private void testNoOp(int operatorID) throws InterruptedException {

		getInstructionSet().noOp(operatorID, this);

		synchronized (object) {
			object.wait();
		}
	}

	private class TestingThread extends Thread {

		@Override
		public void run() {
			// the testing jobGraph (workload) is in TestingWorkload.java, see that file to know how to use it.
			int statefulOpID = findOperatorByName("Splitter FlatMap");
			int statelessOpID = findOperatorByName("filter");
			int sourceOp = findOperatorByName("Source: source");
			// this operator is the downstream of actual source operator
			int nearSourceMap = findOperatorByName("near source Flatmap");
			int statelessMap = findOperatorByName("source stateless map");
//			if (statefulOpID == -1 || statelessOpID == -1
//				|| nearSourceMap == -1 || statelessMap == -1
//				|| sourceOp == -1) {
//				System.out.println("can not find operator with given name, corrupt");
//				return;
//			}

			int frequency = 10;
			try {
				showOperatorInfo();
				// todo, if the time of sleep is too short, may cause receiving not belong key
				Thread.sleep(2000);

//				System.out.println("\nstart synchronize source test...");
//				testPauseSource(sourceOp);

//				System.out.println("\nstart stateful scale out test");
//				testScaleOutStateful(statefulOpID);
//
//				System.out.println("\nstart stateful scale out test");
//				testScaleOutStateful2(statefulOpID);
				// todo, for some reason. if no sleep here, it may be loss some data
//				Thread.sleep(3000);

				System.out.println("\nstart stateful scale out 2 more test");
				testScaleOutStateful(statelessOpID);

//				System.out.println("\nstart stateful scale in test2");
//				testScaleInStateful(statefulOpID);
<<<<<<< HEAD

				System.out.println("\nstart rescale window join test...");
				testScaleOutWindowJoin();

				System.out.println("\nstart source near stateful operator rebalance test...");
				testRebalanceStateful(nearSourceMap);

				System.out.println("\nstart update function related test...");
				testCustomizeWindowUpdateAPI();
=======
//
//				System.out.println("\nstart stateful scale in test2");
//				testScaleInStateful(statefulOpID);

				while (true) {
					sleep(1000/frequency);
					System.out.println("\nstart no op frequency test...");
					testNoOp(statefulOpID);
				}

>>>>>>> 3fd8916f
			} catch (InterruptedException e) {
				e.printStackTrace();
			}
		}
	}

}<|MERGE_RESOLUTION|>--- conflicted
+++ resolved
@@ -430,7 +430,6 @@
 
 //				System.out.println("\nstart stateful scale in test2");
 //				testScaleInStateful(statefulOpID);
-<<<<<<< HEAD
 
 				System.out.println("\nstart rescale window join test...");
 				testScaleOutWindowJoin();
@@ -440,18 +439,16 @@
 
 				System.out.println("\nstart update function related test...");
 				testCustomizeWindowUpdateAPI();
-=======
 //
 //				System.out.println("\nstart stateful scale in test2");
 //				testScaleInStateful(statefulOpID);
 
-				while (true) {
-					sleep(1000/frequency);
-					System.out.println("\nstart no op frequency test...");
-					testNoOp(statefulOpID);
-				}
-
->>>>>>> 3fd8916f
+//				while (true) {
+//					sleep(1000/frequency);
+//					System.out.println("\nstart no op frequency test...");
+//					testNoOp(statefulOpID);
+//				}
+
 			} catch (InterruptedException e) {
 				e.printStackTrace();
 			}

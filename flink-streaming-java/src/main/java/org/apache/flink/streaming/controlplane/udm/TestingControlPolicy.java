--- conflicted
+++ resolved
@@ -109,7 +109,31 @@
 			newKeyStateAllocation.put(taskId, new ArrayList<>(curKeyStateAllocation.get(taskId)));
 		}
 
-<<<<<<< HEAD
+		List<Integer> oddKeys = newKeyStateAllocation.get(oldParallelism-1).stream()
+			.filter(i -> i % 2 == 0) // hardcoded
+			.collect(Collectors.toList());
+		newKeyStateAllocation.get(oldParallelism-1).removeAll(oddKeys);
+		newKeyStateAllocation.put(oldParallelism, oddKeys);
+
+		System.out.println(newKeyStateAllocation);
+
+		getInstructionSet().rescale(testingOpID, oldParallelism+1, newKeyStateAllocation, this);
+
+		synchronized (object) {
+			object.wait();
+		}
+	}
+
+	private void testScaleOutStateful2(int testingOpID) throws InterruptedException {
+		StreamJobExecutionPlan streamJobState = getInstructionSet().getJobExecutionPlan();
+
+		int oldParallelism = streamJobState.getParallelism(testingOpID);
+		System.out.println(oldParallelism);
+
+		Map<Integer, List<Integer>> curKeyStateAllocation = streamJobState.getKeyStateAllocation(testingOpID);
+
+		assert oldParallelism == curKeyStateAllocation.size() : "old parallelism does not match the key set";
+
 		OptionalInt maxKey = newKeySet.get(oldParallelism-1).stream().mapToInt(value -> value).max();
 		OptionalInt minKey = newKeySet.get(oldParallelism-1).stream().mapToInt(value -> value).min();
 		int mid = 96;
@@ -120,38 +144,6 @@
 		int finalMid = mid;
 		List<Integer> smallHalf = newKeySet.get(oldParallelism-1).stream()
 			.filter(i -> i < finalMid) // hardcoded
-=======
-		List<Integer> oddKeys = newKeyStateAllocation.get(oldParallelism-1).stream()
-			.filter(i -> i % 2 == 0) // hardcoded
->>>>>>> 2a3eb7c7
-			.collect(Collectors.toList());
-		newKeyStateAllocation.get(oldParallelism-1).removeAll(oddKeys);
-		newKeyStateAllocation.put(oldParallelism, oddKeys);
-
-		System.out.println(newKeyStateAllocation);
-
-		getInstructionSet().rescale(testingOpID, oldParallelism+1, newKeyStateAllocation, this);
-
-		synchronized (object) {
-			object.wait();
-		}
-	}
-
-<<<<<<< HEAD
-	// WARNING: This only works without rebalance of the stateless operator
-	private void testScaleOut2(int testingOpID) throws InterruptedException {
-=======
-	private void testScaleOutStateful2(int testingOpID) throws InterruptedException {
->>>>>>> 2a3eb7c7
-		StreamJobExecutionPlan streamJobState = getInstructionSet().getJobExecutionPlan();
-
-		int oldParallelism = streamJobState.getParallelism(testingOpID);
-		System.out.println(oldParallelism);
-
-		Map<Integer, List<Integer>> curKeyStateAllocation = streamJobState.getKeyStateAllocation(testingOpID);
-
-		assert oldParallelism == curKeyStateAllocation.size() : "old parallelism does not match the key set";
-
 		Map<Integer, List<Integer>> newKeyStateAllocation = new HashMap<>();
 		for (Integer taskId : curKeyStateAllocation.keySet()) {
 			newKeyStateAllocation.put(taskId, new ArrayList<>(curKeyStateAllocation.get(taskId)));
@@ -214,18 +206,6 @@
 			newKeyStateAllocation.put(taskId, new ArrayList<>(curKeyStateAllocation.get(taskId)));
 		}
 
-<<<<<<< HEAD
-		List<Integer> smallHalf1 = newKeySet.get(0).stream()
-			.filter(i -> i < 31) // hardcoded
-			.collect(Collectors.toList());
-		newKeySet.get(0).removeAll(smallHalf1);
-		newKeySet.add(smallHalf1);
-		List<Integer> smallHalf2 = newKeySet.get(1).stream()
-			.filter(i -> i < 95) // hardcoded
-			.collect(Collectors.toList());
-		newKeySet.get(1).removeAll(smallHalf2);
-		newKeySet.add(smallHalf2);
-=======
 		List<Integer> removedKeys = newKeyStateAllocation.remove(oldParallelism-2);
 		newKeyStateAllocation.get(oldParallelism-1).addAll(removedKeys);
 
@@ -238,6 +218,7 @@
 		}
 	}
 
+	// WARNING: This only works without rebalance of the stateless operator
 	private void testScaleOut2(int testingOpID) throws InterruptedException {
 		StreamJobExecutionPlan streamJobState = getInstructionSet().getJobExecutionPlan();
 
@@ -263,7 +244,6 @@
 			.collect(Collectors.toList());
 		newKeyStateAllocation.get(oldParallelism-1).removeAll(smallHalf2);
 		newKeyStateAllocation.put(oldParallelism+1, smallHalf2);
->>>>>>> 2a3eb7c7
 
 		System.out.println(newKeyStateAllocation);
 
@@ -407,7 +387,6 @@
 		@Override
 		public void run() {
 			// the testing jobGraph (workload) is in TestingWorkload.java, see that file to know how to use it.
-<<<<<<< HEAD
 			int statefulOpID = findOperatorByName("Splitter Flatmap");
 			int statelessOpID = findOperatorByName("filter");
 			int sourceOp = findOperatorByName("Source: source");
@@ -416,24 +395,12 @@
 			int statelessMap = findOperatorByName("source stateless map");
 //			if (statefulOpID == -1 || statelessOpID == -1
 //				|| nearSourceMap == -1 || statelessMap == -1
-=======
-//			int statefulOpID = findOperatorByName("Splitter Flatmap");
-			int statefulOpID = findOperatorByName("Splitter FlatMap");
-//			int statelessOpID = findOperatorByName("filter");
-//			int sourceOp = findOperatorByName("Source: source");
-//			// this operator is the downstream of actual source operator
-//			int nearSourceMap = findOperatorByName("near source Flatmap");
-//			int nearSourceFilter = findOperatorByName("source stateless map");
-//			if (statefulOpID == -1 || statelessOpID == -1
-//				|| nearSourceMap == -1 || nearSourceFilter == -1
->>>>>>> 2a3eb7c7
 //				|| sourceOp == -1) {
 //				System.out.println("can not find operator with given name, corrupt");
 //				return;
 //			}
 			try {
 				showOperatorInfo();
-<<<<<<< HEAD
 				Thread.sleep(3000);
 
 //				System.out.println("\nstart stateless rebalance test...");
@@ -447,18 +414,6 @@
 //
 //				System.out.println("\nstart source near stateful operator rebalance test...");
 //				testRebalanceStateful(nearSourceMap);
-=======
-				Thread.sleep(10);
-
-//				System.out.println("\nstart stateless rebalance test...");
-//				testRebalanceStateless(statelessOpID);
-
-//				System.out.println("\nstart stateful rebalance test1...");
-//				testRebalanceStateful(statefulOpID);
-////
-//				System.out.println("\nstart stateful rebalance test2...");
-//				testRebalanceStateful2(statefulOpID);
->>>>>>> 2a3eb7c7
 //
 //				System.out.println("\nstart synchronize source test...");
 //				testPauseSource(sourceOp);
@@ -466,7 +421,6 @@
 				System.out.println("\nstart stateful scale out test");
 				testScaleOutStateful(statefulOpID);
 
-<<<<<<< HEAD
 				Thread.sleep(3000);
 
 //				System.out.println("\nstart update function related test...");
@@ -477,36 +431,9 @@
 
 				System.out.println("\nstart stateful scale out 2 more test");
 				testScaleOut2(statelessOpID);
-=======
+
 				System.out.println("\nstart stateful scale in test2");
 				testScaleInStateful(statefulOpID);
-
-//				System.out.println("\nstart stateful scale out test3");
-//				testScaleOutStateful(statefulOpID);
-//
-//				System.out.println("\nstart stateful scale out test4");
-//				testScaleOutStateful2(statefulOpID);
-//
-//				System.out.println("\nstart stateful scale in test5");
-//				testScaleInStateful2(statefulOpID);
-
-//				System.out.println("\nstart stateful scale out 2 more test");
-//				testScaleOut2(statelessOpID);
-//
-//				System.out.println("\nstart source near stateful operator rebalance test...");
-//				testRebalanceStateful(nearSourceMap);
-//
-//				System.out.println("\nstart source near stateless operator rebalance test...");
-//				testRebalanceStateless(nearSourceFilter);
-//
-//				Thread.sleep(10);
-//
-//				System.out.println("\nstart update function related test...");
-//				testCustomizeWindowUpdateAPI();
-//
-//				System.out.println("\nstart rescale window join test...");
-//				testScaleOutWindowJoin();
->>>>>>> 2a3eb7c7
 			} catch (InterruptedException e) {
 				e.printStackTrace();
 			}

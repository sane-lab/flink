--- conflicted
+++ resolved
@@ -290,10 +290,9 @@
 
 				System.out.println("\nstart stateful rebalance test1...");
 				testRebalanceStateful(statefulOpID);
-<<<<<<< HEAD
-//
-//				System.out.println("\nstart stateful rebalance test2...");
-//				testRebalanceStateful(statefulOpID);
+
+				System.out.println("\nstart stateful rebalance test2...");
+				testRebalanceStateful(statefulOpID);
 //
 //				System.out.println("\nstart synchronize source test...");
 //				testPauseSource(sourceOp);
@@ -317,34 +316,6 @@
 //
 //				System.out.println("\nstart rescale window join test...");
 //				testScaleOutWindowJoin();
-=======
-
-				System.out.println("\nstart stateful rebalance test2...");
-				testRebalanceStateful(statefulOpID);
-
-//				System.out.println("\nst.art synchronize source test...");
-//				testPauseSource(sourceOp);
-
-				System.out.println("\nstart stateful scale out test");
-				testScaleOutStateful(statefulOpID);
-
-				System.out.println("\nstart source near stateful operator rebalance test...");
-				testRebalanceStateful(nearSourceMap);
-
-				System.out.println("\nstart source near stateless operator rebalance test...");
-				testRebalanceStateless(nearSourceFilter);
-
-				Thread.sleep(3000);
-
-				System.out.println("\nstart update function related test...");
-				testCustomizeWindowUpdateAPI();
-
-				System.out.println("\nstart rescale window join test...");
-				testScaleOutWindowJoin();
-
-				System.out.println("\nstart stateful scale out 2 more test");
-				testScaleOut2(statelessOpID);
->>>>>>> cbae3fdc
 			} catch (InterruptedException e) {
 				e.printStackTrace();
 			}
